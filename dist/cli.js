--- conflicted
+++ resolved
@@ -2,15 +2,9 @@
 import { InvalidArgumentError, program } from 'commander';
 import log from 'loglevel';
 import path from 'path';
-<<<<<<< HEAD
-import fs$1 from 'fs/promises';
-import fs2 from 'fs-extra';
-import chalk from 'chalk';
-=======
 import fsExtra from 'fs-extra';
 import prompts from 'prompts';
 import shelljs from 'shelljs';
->>>>>>> e3df6dae
 import crypto from 'crypto';
 import ora from 'ora';
 import { fileURLToPath } from 'url';
@@ -25,57 +19,11 @@
 import isUrl from 'is-url';
 import fs from 'fs';
 
-<<<<<<< HEAD
-/******************************************************************************
-Copyright (c) Microsoft Corporation.
-
-Permission to use, copy, modify, and/or distribute this software for any
-purpose with or without fee is hereby granted.
-
-THE SOFTWARE IS PROVIDED "AS IS" AND THE AUTHOR DISCLAIMS ALL WARRANTIES WITH
-REGARD TO THIS SOFTWARE INCLUDING ALL IMPLIED WARRANTIES OF MERCHANTABILITY
-AND FITNESS. IN NO EVENT SHALL THE AUTHOR BE LIABLE FOR ANY SPECIAL, DIRECT,
-INDIRECT, OR CONSEQUENTIAL DAMAGES OR ANY DAMAGES WHATSOEVER RESULTING FROM
-LOSS OF USE, DATA OR PROFITS, WHETHER IN AN ACTION OF CONTRACT, NEGLIGENCE OR
-OTHER TORTIOUS ACTION, ARISING OUT OF OR IN CONNECTION WITH THE USE OR
-PERFORMANCE OF THIS SOFTWARE.
-***************************************************************************** */
-/* global Reflect, Promise */
-
-
-function __awaiter(thisArg, _arguments, P, generator) {
-    function adopt(value) { return value instanceof P ? value : new P(function (resolve) { resolve(value); }); }
-    return new (P || (P = Promise))(function (resolve, reject) {
-        function fulfilled(value) { try { step(generator.next(value)); } catch (e) { reject(e); } }
-        function rejected(value) { try { step(generator["throw"](value)); } catch (e) { reject(e); } }
-        function step(result) { result.done ? resolve(result.value) : adopt(result.value).then(fulfilled, rejected); }
-        step((generator = generator.apply(thisArg, _arguments || [])).next());
-    });
-}
-
-const DEFAULT_PAKE_OPTIONS = {
-    icon: '',
-    height: 780,
-    width: 1200,
-    fullscreen: false,
-    resizable: true,
-    transparent: false,
-    userAgent: '',
-    showMenu: false,
-    showSystemTray: false,
-    multiArch: false,
-    targets: 'deb',
-    iterCopyFile: false,
-    systemTrayIcon: '',
-    debug: false,
-    inject: [],
-=======
 var name = "pake-cli";
 var version = "2.1.8";
 var description = "🤱🏻 Turn any webpage into a desktop app with Rust. 🤱🏻 很简单的用 Rust 打包网页生成很小的桌面 App。";
 var engines = {
 	node: ">=16.0.0"
->>>>>>> e3df6dae
 };
 var bin = {
 	pake: "./cli.js"
@@ -172,523 +120,6 @@
 	devDependencies: devDependencies
 };
 
-<<<<<<< HEAD
-function combineFiles(files) {
-    return __awaiter(this, void 0, void 0, function* () {
-        const output = path.join(npmDirectory, `src-tauri/src/inject/_INJECT_.js`);
-        const contents = files.map(file => {
-            const fileContent = fs.readFileSync(file);
-            if (file.endsWith('.css')) {
-                return "window.addEventListener('DOMContentLoaded', (_event) => { const css = `" + fileContent + "`; const style = document.createElement('style'); style.innerHTML = css; document.head.appendChild(style); });";
-            }
-            return fileContent;
-        });
-        fs.writeFileSync(output, contents.join('\n'));
-        return files;
-    });
-}
-
-function promptText(message, initial) {
-    return __awaiter(this, void 0, void 0, function* () {
-        const response = yield prompts({
-            type: 'text',
-            name: 'content',
-            message,
-            initial,
-        });
-        return response.content;
-    });
-}
-function setSecurityConfigWithUrl(tauriConfig, url) {
-    const myURL = new URL(url);
-    const currentUrlConfig = {
-        domain: myURL.hostname,
-        windows: ["pake"],
-        enableTauriAPI: true,
-    };
-    tauriConfig.tauri.security.dangerousRemoteDomainIpcAccess = [currentUrlConfig];
-}
-function mergeTauriConfig(url, options, tauriConf) {
-    return __awaiter(this, void 0, void 0, function* () {
-        const { width, height, fullscreen, transparent, resizable, userAgent, showMenu, showSystemTray, systemTrayIcon, iterCopyFile, identifier, name, inject, } = options;
-        const tauriConfWindowOptions = {
-            width,
-            height,
-            fullscreen,
-            transparent,
-            resizable,
-        };
-        // Package name is valid ?
-        // for Linux, package name must be a-z, 0-9 or "-", not allow to A-Z and other
-        if (process.platform === "linux") {
-            const reg = new RegExp(/[0-9]*[a-z]+[0-9]*\-?[0-9]*[a-z]*[0-9]*\-?[0-9]*[a-z]*[0-9]*/);
-            if (!reg.test(name) || reg.exec(name)[0].length != name.length) {
-                logger.error("package name is illegal， it must be lowercase letters, numbers, dashes, and it must contain the lowercase letters.");
-                logger.error("E.g com-123-xxx, 123pan, pan123,weread, we-read");
-                process.exit();
-            }
-        }
-        if (process.platform === "win32" || process.platform === "darwin") {
-            const reg = new RegExp(/([0-9]*[a-zA-Z]+[0-9]*)+/);
-            if (!reg.test(name) || reg.exec(name)[0].length != name.length) {
-                logger.error("package name is illegal， it must be letters, numbers, and it must contain the letters");
-                logger.error("E.g 123pan,123Pan Pan123,weread, WeRead, WERead");
-                process.exit();
-            }
-        }
-        // logger.warn(JSON.stringify(tauriConf.pake.windows, null, 4));
-        Object.assign(tauriConf.pake.windows[0], Object.assign({ url }, tauriConfWindowOptions));
-        tauriConf.package.productName = name;
-        tauriConf.tauri.bundle.identifier = identifier;
-        // 判断一下url类型，是文件还是网站
-        // 如果是文件，并且开启了递归拷贝功能，则需要将该文件以及所在文件夹下的所有文件拷贝到src目录下，否则只拷贝单个文件。
-        const url_exists = yield fs$1.stat(url)
-            .then(() => true)
-            .catch(() => false);
-        if (url_exists) {
-            logger.warn("you input may a local file");
-            tauriConf.pake.windows[0].url_type = "local";
-            const file_name = path.basename(url);
-            const dir_name = path.dirname(url);
-            if (!iterCopyFile) {
-                const url_path = path.join(npmDirectory, "dist/", file_name);
-                yield fs$1.copyFile(url, url_path);
-            }
-            else {
-                const old_dir = path.join(npmDirectory, "dist/");
-                const new_dir = path.join(npmDirectory, "dist_bak/");
-                fs2.moveSync(old_dir, new_dir, { "overwrite": true });
-                fs2.copySync(dir_name, old_dir, { "overwrite": true });
-                // logger.warn("dir name", dir_name);
-                // 将dist_bak里面的cli.js和about_pake.html拷贝回去
-                const cli_path = path.join(new_dir, "cli.js");
-                const cli_path_target = path.join(old_dir, "cli.js");
-                const about_pake_path = path.join(new_dir, "about_pake.html");
-                const about_pake_path_target = path.join(old_dir, "about_pake.html");
-                fs$1.copyFile(cli_path, cli_path_target);
-                fs$1.copyFile(about_pake_path, about_pake_path_target);
-            }
-            tauriConf.pake.windows[0].url = file_name;
-            tauriConf.pake.windows[0].url_type = "local";
-        }
-        else {
-            tauriConf.pake.windows[0].url_type = "web";
-        }
-        // 处理user-agent
-        if (userAgent.length > 0) {
-            if (process.platform === "win32") {
-                tauriConf.pake.user_agent.windows = userAgent;
-            }
-            if (process.platform === "linux") {
-                tauriConf.pake.user_agent.linux = userAgent;
-            }
-            if (process.platform === "darwin") {
-                tauriConf.pake.user_agent.macos = userAgent;
-            }
-        }
-        // 处理菜单栏
-        if (showMenu) {
-            if (process.platform === "win32") {
-                tauriConf.pake.menu.windows = true;
-            }
-            if (process.platform === "linux") {
-                tauriConf.pake.menu.linux = true;
-            }
-            if (process.platform === "darwin") {
-                tauriConf.pake.menu.macos = true;
-            }
-        }
-        else {
-            if (process.platform === "win32") {
-                tauriConf.pake.menu.windows = false;
-            }
-            if (process.platform === "linux") {
-                tauriConf.pake.menu.linux = false;
-            }
-            if (process.platform === "darwin") {
-                tauriConf.pake.menu.macos = false;
-            }
-        }
-        // 处理托盘
-        if (showSystemTray) {
-            if (process.platform === "win32") {
-                tauriConf.pake.system_tray.windows = true;
-            }
-            if (process.platform === "linux") {
-                tauriConf.pake.system_tray.linux = true;
-            }
-            if (process.platform === "darwin") {
-                tauriConf.pake.system_tray.macos = true;
-            }
-        }
-        else {
-            if (process.platform === "win32") {
-                tauriConf.pake.system_tray.windows = false;
-            }
-            if (process.platform === "linux") {
-                tauriConf.pake.system_tray.linux = false;
-            }
-            if (process.platform === "darwin") {
-                tauriConf.pake.system_tray.macos = false;
-            }
-        }
-        // 处理targets 暂时只对linux开放
-        if (process.platform === "linux") {
-            delete tauriConf.tauri.bundle.deb.files;
-            if (["all", "deb", "appimage"].includes(options.targets)) {
-                if (options.targets === "all") {
-                    tauriConf.tauri.bundle.targets = ["deb", "appimage"];
-                }
-                else {
-                    tauriConf.tauri.bundle.targets = [options.targets];
-                }
-            }
-            else {
-                logger.warn("targets must be 'all', 'deb', 'appimage', we will use default 'all'");
-            }
-        }
-        // 处理应用图标
-        const exists = yield fs$1.stat(options.icon)
-            .then(() => true)
-            .catch(() => false);
-        if (exists) {
-            let updateIconPath = true;
-            let customIconExt = path.extname(options.icon).toLowerCase();
-            if (process.platform === "win32") {
-                if (customIconExt === ".ico") {
-                    const ico_path = path.join(npmDirectory, `src-tauri/png/${name.toLowerCase()}_32.ico`);
-                    tauriConf.tauri.bundle.resources = [`png/${name.toLowerCase()}_32.ico`];
-                    yield fs$1.copyFile(options.icon, ico_path);
-                }
-                else {
-                    updateIconPath = false;
-                    logger.warn(`icon file in Windows must be 256 * 256 pix with .ico type, but you give ${customIconExt}`);
-                    tauriConf.tauri.bundle.icon = ["png/icon_256.ico"];
-                }
-            }
-            if (process.platform === "linux") {
-                if (customIconExt != ".png") {
-                    updateIconPath = false;
-                    logger.warn(`icon file in Linux must be 512 * 512 pix with .png type, but you give ${customIconExt}`);
-                    tauriConf.tauri.bundle.icon = ["png/icon_512.png"];
-                }
-            }
-            if (process.platform === "darwin" && customIconExt !== ".icns") {
-                updateIconPath = false;
-                logger.warn(`icon file in MacOS must be .icns type, but you give ${customIconExt}`);
-                tauriConf.tauri.bundle.icon = ["icons/icon.icns"];
-            }
-            if (updateIconPath) {
-                tauriConf.tauri.bundle.icon = [options.icon];
-            }
-            else {
-                logger.warn(`icon file will not change with default.`);
-            }
-        }
-        else {
-            logger.warn("the custom icon path may not exists. we will use default icon to replace it");
-            if (process.platform === "win32") {
-                tauriConf.tauri.bundle.icon = ["png/icon_256.ico"];
-            }
-            if (process.platform === "linux") {
-                tauriConf.tauri.bundle.icon = ["png/icon_512.png"];
-            }
-            if (process.platform === "darwin") {
-                tauriConf.tauri.bundle.icon = ["icons/icon.icns"];
-            }
-        }
-        // 处理托盘自定义图标
-        let useDefaultIcon = true; // 是否使用默认托盘图标
-        if (systemTrayIcon.length > 0) {
-            const icon_exists = yield fs$1.stat(systemTrayIcon)
-                .then(() => true)
-                .catch(() => false);
-            if (icon_exists) {
-                // 需要判断图标格式，默认只支持ico和png两种
-                let iconExt = path.extname(systemTrayIcon).toLowerCase();
-                if (iconExt == ".png" || iconExt == ".ico") {
-                    useDefaultIcon = false;
-                    const trayIcoPath = path.join(npmDirectory, `src-tauri/png/${name.toLowerCase()}${iconExt}`);
-                    tauriConf.tauri.systemTray.iconPath = `png/${name.toLowerCase()}${iconExt}`;
-                    yield fs$1.copyFile(systemTrayIcon, trayIcoPath);
-                }
-                else {
-                    logger.warn(`file type for system tray icon mut be .ico or .png , but you give ${iconExt}`);
-                    logger.warn(`system tray icon file will not change with default.`);
-                }
-            }
-            else {
-                logger.warn(`${systemTrayIcon} not exists!`);
-                logger.warn(`system tray icon file will not change with default.`);
-            }
-        }
-        // 处理托盘默认图标
-        if (useDefaultIcon) {
-            if (process.platform === "linux" || process.platform === "win32") {
-                tauriConf.tauri.systemTray.iconPath = tauriConf.tauri.bundle.icon[0];
-            }
-            else {
-                tauriConf.tauri.systemTray.iconPath = "png/icon_512.png";
-            }
-        }
-        // 设置安全调用 window.__TAURI__ 的安全域名为设置的应用域名
-        setSecurityConfigWithUrl(tauriConf, url);
-        // 内部注入文件
-        const internalInjectScripts = [
-            path.join(npmDirectory, 'bin/inject/component.js'),
-            path.join(npmDirectory, 'bin/inject/event.js'),
-            path.join(npmDirectory, 'bin/inject/style.js'),
-        ];
-        let injectFiles = [...internalInjectScripts];
-        // 注入外部 js css
-        if ((inject === null || inject === void 0 ? void 0 : inject.length) > 0) {
-            if (!inject.every(item => item.endsWith('.css') || item.endsWith('.js'))) {
-                logger.error("The injected file must be in either CSS or JS format.");
-                return;
-            }
-            const files = inject.map(relativePath => path.join(process.cwd(), relativePath));
-            injectFiles = injectFiles.concat(...files);
-            tauriConf.pake.inject = files;
-        }
-        combineFiles(injectFiles);
-        // 保存配置文件
-        let configPath = "";
-        switch (process.platform) {
-            case "win32": {
-                configPath = path.join(npmDirectory, 'src-tauri/tauri.windows.conf.json');
-                break;
-            }
-            case "darwin": {
-                configPath = path.join(npmDirectory, 'src-tauri/tauri.macos.conf.json');
-                break;
-            }
-            case "linux": {
-                configPath = path.join(npmDirectory, 'src-tauri/tauri.linux.conf.json');
-                break;
-            }
-        }
-        let bundleConf = { tauri: { bundle: tauriConf.tauri.bundle } };
-        yield fs$1.writeFile(configPath, Buffer.from(JSON.stringify(bundleConf, null, 4), 'utf-8'));
-        const pakeConfigPath = path.join(npmDirectory, 'src-tauri/pake.json');
-        yield fs$1.writeFile(pakeConfigPath, Buffer.from(JSON.stringify(tauriConf.pake, null, 4), 'utf-8'));
-        // logger.info("tauri config", JSON.stringify(tauriConf.build));
-        let tauriConf2 = JSON.parse(JSON.stringify(tauriConf));
-        delete tauriConf2.pake;
-        delete tauriConf2.tauri.bundle;
-        const configJsonPath = path.join(npmDirectory, 'src-tauri/tauri.conf.json');
-        yield fs$1.writeFile(configJsonPath, Buffer.from(JSON.stringify(tauriConf2, null, 4), 'utf-8'));
-    });
-}
-
-function getIdentifier(name, url) {
-    const hash = crypto.createHash('md5');
-    hash.update(url);
-    const postFixHash = hash.digest('hex').substring(0, 6);
-    return `pake-${postFixHash}`;
-}
-
-const IS_MAC = process.platform === 'darwin';
-const IS_WIN = process.platform === 'win32';
-const IS_LINUX = process.platform === 'linux';
-
-function handleIcon(options, url) {
-    return __awaiter(this, void 0, void 0, function* () {
-        if (options.icon) {
-            if (options.icon.startsWith('http')) {
-                return downloadIcon(options.icon);
-            }
-            else {
-                return path.resolve(options.icon);
-            }
-        }
-        if (!options.icon) {
-            return getDefaultIcon();
-        }
-    });
-}
-function getDefaultIcon() {
-    return __awaiter(this, void 0, void 0, function* () {
-        logger.info('You have not provided an app icon, use the default icon.(use --icon option to assign an icon)');
-        let iconPath = 'src-tauri/icons/icon.icns';
-        if (IS_WIN) {
-            iconPath = 'src-tauri/png/icon_256.ico';
-        }
-        else if (IS_LINUX) {
-            iconPath = 'src-tauri/png/icon_512.png';
-        }
-        return path.join(npmDirectory, iconPath);
-    });
-}
-// export async function getIconFromPageUrl(url: string) {
-//   const icon = await pageIcon(url);
-//   console.log(icon);
-//   if (icon.ext === '.ico') {
-//     const a = await ICO.parse(icon.data);
-//     icon.data = Buffer.from(a[0].buffer);
-//   }
-//   const iconDir = (await dir()).path;
-//   const iconPath = path.join(iconDir, `/icon.icns`);
-//   const out = png2icons.createICNS(icon.data, png2icons.BILINEAR, 0);
-//   await fs.writeFile(iconPath, out);
-//   return iconPath;
-// }
-// export async function getIconFromMacosIcons(name: string) {
-//   const data = {
-//     query: name,
-//     filters: 'approved:true',
-//     hitsPerPage: 10,
-//     page: 1,
-//   };
-//   const res = await axios.post('https://p1txh7zfb3-2.algolianet.com/1/indexes/macOSicons/query?x-algolia-agent=Algolia%20for%20JavaScript%20(4.13.1)%3B%20Browser', data, {
-//     headers: {
-//       'x-algolia-api-key': '0ba04276e457028f3e11e38696eab32c',
-//       'x-algolia-application-id': 'P1TXH7ZFB3',
-//     },
-//   });
-//   if (!res.data.hits.length) {
-//     return '';
-//   } else {
-//     return downloadIcon(res.data.hits[0].icnsUrl);
-//   }
-// }
-function downloadIcon(iconUrl) {
-    return __awaiter(this, void 0, void 0, function* () {
-        let iconResponse;
-        try {
-            iconResponse = yield axios.get(iconUrl, {
-                responseType: 'arraybuffer',
-            });
-        }
-        catch (error) {
-            if (error.response && error.response.status === 404) {
-                return null;
-            }
-            throw error;
-        }
-        const iconData = yield iconResponse.data;
-        if (!iconData) {
-            return null;
-        }
-        const fileDetails = yield fileTypeFromBuffer(iconData);
-        if (!fileDetails) {
-            return null;
-        }
-        const { path } = yield dir();
-        const iconPath = `${path}/icon.${fileDetails.ext}`;
-        yield fs$1.writeFile(iconPath, iconData);
-        return iconPath;
-    });
-}
-
-function handleOptions(options, url) {
-    return __awaiter(this, void 0, void 0, function* () {
-        const appOptions = Object.assign(Object.assign({}, options), { identifier: '' });
-        const url_exists = yield fs$1.stat(url)
-            .then(() => true)
-            .catch(() => false);
-        if (!appOptions.name) {
-            if (!url_exists) {
-                appOptions.name = yield promptText('please input your application name', getDomain(url));
-            }
-            else {
-                appOptions.name = yield promptText('please input your application name', "");
-            }
-        }
-        appOptions.identifier = getIdentifier(appOptions.name, url);
-        appOptions.icon = yield handleIcon(appOptions);
-        return appOptions;
-    });
-}
-
-function shellExec(command) {
-    return new Promise((resolve, reject) => {
-        shelljs.exec(command, { async: true, silent: false, cwd: npmDirectory }, (code) => {
-            if (code === 0) {
-                resolve(0);
-            }
-            else {
-                reject(new Error(`${code}`));
-            }
-        });
-    });
-}
-
-const ping = (host) => __awaiter(void 0, void 0, void 0, function* () {
-    const lookup = promisify(dns.lookup);
-    const ip = yield lookup(host);
-    const start = new Date();
-    return new Promise((resolve, reject) => {
-        const req = http.get(`http://${ip.address}`, (res) => {
-            const delay = new Date().getTime() - start.getTime();
-            res.resume();
-            resolve(delay);
-        });
-        req.on('error', (err) => {
-            reject(err);
-        });
-    });
-});
-const resolve = promisify(dns.resolve);
-function isChinaDomain(domain) {
-    return __awaiter(this, void 0, void 0, function* () {
-        try {
-            // 解析域名为IP地址
-            const [ip] = yield resolve(domain);
-            return yield isChinaIP(ip, domain);
-        }
-        catch (error) {
-            // 域名无法解析，返回false
-            logger.info(`${domain} can't be parse, is not in China!`);
-            return false;
-        }
-    });
-}
-function isChinaIP(ip, domain) {
-    return __awaiter(this, void 0, void 0, function* () {
-        try {
-            const delay = yield ping(ip);
-            logger.info(`${domain} latency is ${delay} ms`);
-            // 判断延迟是否超过500ms
-            return delay > 500;
-        }
-        catch (error) {
-            // 命令执行出错，返回false
-            logger.info(`ping ${domain} failed!, is not in China!`);
-            return false;
-        }
-    });
-}
-
-function installRust() {
-    return __awaiter(this, void 0, void 0, function* () {
-        const is_china = yield isChinaDomain("sh.rustup.rs");
-        let RustInstallScriptFocMac = "";
-        if (is_china) {
-            logger.info("it's in China, use rust cn mirror to install rust");
-            RustInstallScriptFocMac =
-                'export RUSTUP_DIST_SERVER="https://rsproxy.cn" && export RUSTUP_UPDATE_ROOT="https://rsproxy.cn/rustup" && curl --proto "=https" --tlsv1.2 -sSf https://rsproxy.cn/rustup-init.sh | sh';
-        }
-        else {
-            RustInstallScriptFocMac =
-                "curl --proto '=https' --tlsv1.2 -sSf https://sh.rustup.rs | sh -s -- -y";
-        }
-        const RustInstallScriptForWin = 'winget install --id Rustlang.Rustup';
-        const spinner = ora('Downloading Rust').start();
-        try {
-            yield shellExec(IS_WIN ? RustInstallScriptForWin : RustInstallScriptFocMac);
-            spinner.succeed();
-        }
-        catch (error) {
-            console.error('install rust return code', error.message);
-            spinner.fail();
-            process.exit(1);
-        }
-    });
-}
-function checkRustInstalled() {
-    return shelljs.exec('rustc --version', { silent: true }).code === 0;
-}
-=======
 var windows = [
 	{
 		url: "https://weread.qq.com/",
@@ -721,11 +152,19 @@
 	menu: menu,
 	system_tray: system_tray
 };
->>>>>>> e3df6dae
 
 var tauri$3 = {
 	security: {
-		csp: null
+		csp: null,
+		dangerousRemoteDomainIpcAccess: [
+			{
+				domain: "weread.qq.com",
+				windows: [
+					"pake"
+				],
+				enableTauriAPI: true
+			}
+		]
 	},
 	updater: {
 		active: false
@@ -1169,107 +608,6 @@
     await fsExtra.writeJson(configJsonPath, tauriConf2, { spaces: 4 });
 }
 
-<<<<<<< HEAD
-var name = "pake-cli";
-var version = "2.0.6";
-var description = "🤱🏻 Turn any webpage into a desktop app with Rust. 🤱🏻 很简单的用 Rust 打包网页生成很小的桌面 App。";
-var engines = {
-	node: ">=16.0.0"
-};
-var bin = {
-	pake: "./cli.js"
-};
-var repository = {
-	type: "git",
-	url: "https://github.com/tw93/pake.git"
-};
-var author = {
-	name: "Tw93",
-	email: "tw93@qq.com"
-};
-var keywords = [
-	"pake",
-	"pake-cli",
-	"rust",
-	"tauri",
-	"no-electron",
-	"productivity"
-];
-var files = [
-	"dist",
-	"src-tauri",
-	"cli.js"
-];
-var scripts = {
-	start: "npm run dev",
-	dev: "npm run tauri dev",
-	build: "npm run tauri build --release",
-	"build:mac": "npm run tauri build -- --target universal-apple-darwin",
-	"build:all-unix": "chmod +x ./script/build.sh && ./script/build.sh",
-	"build:all-windows": "pwsh ./script/build.ps1",
-	analyze: "cd src-tauri && cargo bloat --release --crates",
-	tauri: "tauri",
-	cli: "rollup -c rollup.config.js --watch",
-	"cli:build": "cross-env NODE_ENV=production rollup -c rollup.config.js",
-	prepublishOnly: "npm run cli:build"
-};
-var type = "module";
-var exports = "./dist/pake.js";
-var license = "MIT";
-var dependencies = {
-	"@tauri-apps/api": "^1.3.0",
-	"@tauri-apps/cli": "^1.3.1",
-	axios: "^1.1.3",
-	chalk: "^5.1.2",
-	commander: "^9.4.1",
-	"file-type": "^18.0.0",
-	"fs-extra": "^11.1.0",
-	"is-url": "^1.2.4",
-	loglevel: "^1.8.1",
-	ora: "^6.1.2",
-	prompts: "^2.4.2",
-	shelljs: "^0.8.5",
-	"tmp-promise": "^3.0.3",
-	"update-notifier": "^6.0.2"
-};
-var devDependencies = {
-	"@rollup/plugin-alias": "^4.0.2",
-	"@rollup/plugin-commonjs": "^23.0.2",
-	"@rollup/plugin-json": "^5.0.1",
-	"@rollup/plugin-terser": "^0.1.0",
-	"@rollup/plugin-typescript": "^9.0.2",
-	"@types/fs-extra": "^9.0.13",
-	"@types/is-url": "^1.2.30",
-	"@types/page-icon": "^0.3.4",
-	"@types/prompts": "^2.4.1",
-	"@types/shelljs": "^0.8.11",
-	"@types/tmp": "^0.2.3",
-	"@types/update-notifier": "^6.0.1",
-	"app-root-path": "^3.1.0",
-	concurrently: "^7.5.0",
-	"cross-env": "^7.0.3",
-	rollup: "^3.3.0",
-	tauri: "^0.15.0",
-	tslib: "^2.4.1",
-	typescript: "^4.9.3"
-};
-var packageJson = {
-	name: name,
-	version: version,
-	description: description,
-	engines: engines,
-	bin: bin,
-	repository: repository,
-	author: author,
-	keywords: keywords,
-	files: files,
-	scripts: scripts,
-	type: type,
-	exports: exports,
-	license: license,
-	dependencies: dependencies,
-	devDependencies: devDependencies
-=======
 class BaseBuilder {
     constructor(options) {
         this.options = options;
@@ -1445,7 +783,6 @@
     iterCopyFile: false,
     systemTrayIcon: '',
     debug: false,
->>>>>>> e3df6dae
 };
 
 async function checkUpdateTips() {
@@ -1602,45 +939,6 @@
     return url;
 }
 
-<<<<<<< HEAD
-program.version(packageJson.version).description('A cli application can package a web page to desktop application.');
-program
-    .showHelpAfterError()
-    .argument('[url]', 'the web url you want to package', validateUrlInput)
-    .option('--name <string>', 'application name')
-    .option('--icon <string>', 'application icon', DEFAULT_PAKE_OPTIONS.icon)
-    .option('--height <number>', 'window height', validateNumberInput, DEFAULT_PAKE_OPTIONS.height)
-    .option('--width <number>', 'window width', validateNumberInput, DEFAULT_PAKE_OPTIONS.width)
-    .option('--no-resizable', 'whether the window can be resizable', DEFAULT_PAKE_OPTIONS.resizable)
-    .option('--fullscreen', 'makes the packaged app start in full screen', DEFAULT_PAKE_OPTIONS.fullscreen)
-    .option('--transparent', 'transparent title bar', DEFAULT_PAKE_OPTIONS.transparent)
-    .option('--user-agent <string>', 'custom user agent', DEFAULT_PAKE_OPTIONS.userAgent)
-    .option('--show-menu', 'show menu in app', DEFAULT_PAKE_OPTIONS.showMenu)
-    .option('--show-system-tray', 'show system tray in app', DEFAULT_PAKE_OPTIONS.showSystemTray)
-    .option('--system-tray-icon <string>', 'custom system tray icon', DEFAULT_PAKE_OPTIONS.systemTrayIcon)
-    .option('--iter-copy-file', 'copy all static file to pake app when url is a local file', DEFAULT_PAKE_OPTIONS.iterCopyFile)
-    .option('-m, --multi-arch', "available for Mac only, and supports both Intel and M1", DEFAULT_PAKE_OPTIONS.multiArch)
-    .option('--targets <string>', 'only for linux, default is "deb", option "appaimge" or "all"(deb & appimage)', DEFAULT_PAKE_OPTIONS.targets)
-    .option('--debug', 'debug', DEFAULT_PAKE_OPTIONS.transparent)
-    .option('--inject [injects...]', 'inject .js or .css for this app', DEFAULT_PAKE_OPTIONS.inject)
-    .action((url, options) => __awaiter(void 0, void 0, void 0, function* () {
-    checkUpdateTips();
-    if (!url) {
-        // 直接 pake 不需要出现url提示
-        program.help();
-    }
-    log.setDefaultLevel('info');
-    if (options.debug) {
-        log.setLevel('debug');
-    }
-    const builder = BuilderFactory.create();
-    yield builder.prepare();
-    // logger.warn("you input url is ", url);
-    const appOptions = yield handleOptions(options, url);
-    // logger.info(JSON.stringify(appOptions, null, 4));
-    builder.build(url, appOptions);
-}));
-=======
 program
     .description(chalk.green('Pake can turn any webpage into a desktop app with Rust.'))
     .usage('[url] [options]')
@@ -1683,5 +981,4 @@
     await builder.prepare();
     await builder.build(url);
 });
->>>>>>> e3df6dae
 program.parse();