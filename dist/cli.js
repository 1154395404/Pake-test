import chalk from 'chalk';
import { InvalidArgumentError, program, Option } from 'commander';
import log from 'loglevel';
import path from 'path';
import fsExtra from 'fs-extra';
import prompts from 'prompts';
import shelljs from 'shelljs';
import crypto from 'crypto';
import ora from 'ora';
import { fileURLToPath } from 'url';
import dns from 'dns';
import http from 'http';
import { promisify } from 'util';
import fs from 'fs';
import updateNotifier from 'update-notifier';
import axios from 'axios';
import { dir } from 'tmp-promise';
import { fileTypeFromBuffer } from 'file-type';
import * as psl from 'psl';
import isUrl from 'is-url';

var name = "pake-cli";
<<<<<<< HEAD
var version$1 = "3.0.0-beta";
=======
var version = "2.6.1";
>>>>>>> 47bd8e51
var description = "🤱🏻 Turn any webpage into a desktop app with Rust. 🤱🏻 利用 Rust 轻松构建轻量级多端桌面应用。";
var engines = {
	node: ">=16.0.0"
};
var bin = {
	pake: "./cli.js"
};
var repository = {
	type: "git",
	url: "https://github.com/tw93/pake.git"
};
var author = {
	name: "Tw93",
	email: "tw93@qq.com"
};
var keywords = [
	"pake",
	"pake-cli",
	"rust",
	"tauri",
	"no-electron",
	"productivity"
];
var files = [
	"dist",
	"src-tauri",
	"cli.js"
];
var scripts = {
	start: "npm run dev",
	dev: "npm run tauri dev",
	build: "npm run tauri build --release",
	"build:debug": "npm run tauri build -- --debug",
	"build:mac": "npm run tauri build -- --target universal-apple-darwin",
	"build:config": "chmod +x script/app_config.mjs && node script/app_config.mjs",
	analyze: "cd src-tauri && cargo bloat --release --crates",
	tauri: "tauri",
	cli: "rollup -c rollup.config.js --watch",
	"cli:dev": "cross-env NODE_ENV=development rollup -c rollup.config.js -w",
	"cli:build": "cross-env NODE_ENV=production rollup -c rollup.config.js",
	prepublishOnly: "npm run cli:build"
};
var type = "module";
var exports = "./dist/pake.js";
var license = "MIT";
var dependencies = {
	"@tauri-apps/api": "^1.6.0",
<<<<<<< HEAD
	"@tauri-apps/cli": "^2.1.0",
	axios: "^1.7.8",
=======
	"@tauri-apps/cli": "^1.6.1",
	axios: "^1.7.7",
>>>>>>> 47bd8e51
	chalk: "^5.3.0",
	commander: "^11.1.0",
	"file-type": "^18.7.0",
	"fs-extra": "^11.2.0",
	"is-url": "^1.2.4",
	loglevel: "^1.9.2",
	ora: "^7.0.1",
	prompts: "^2.4.2",
	psl: "^1.15.0",
	shelljs: "^0.8.5",
	"tmp-promise": "^3.0.3",
	"update-notifier": "^7.3.1"
};
var devDependencies = {
<<<<<<< HEAD
	"@rollup/plugin-alias": "^5.1.1",
=======
	"@rollup/plugin-alias": "^5.1.0",
>>>>>>> 47bd8e51
	"@rollup/plugin-commonjs": "^25.0.8",
	"@rollup/plugin-json": "^6.1.0",
	"@rollup/plugin-replace": "^5.0.7",
	"@rollup/plugin-terser": "^0.4.4",
	"@types/fs-extra": "^11.0.4",
	"@types/is-url": "^1.2.32",
<<<<<<< HEAD
	"@types/node": "^20.17.9",
=======
	"@types/node": "^20.16.5",
>>>>>>> 47bd8e51
	"@types/page-icon": "^0.3.6",
	"@types/prompts": "^2.4.9",
	"@types/psl": "^1.1.3",
	"@types/shelljs": "^0.8.15",
	"@types/tmp": "^0.2.6",
	"@types/update-notifier": "^6.0.8",
	"app-root-path": "^3.1.0",
	"cross-env": "^7.0.3",
<<<<<<< HEAD
	rollup: "^4.28.0",
	"rollup-plugin-typescript2": "^0.36.0",
	tslib: "^2.8.1",
	typescript: "^5.7.2"
=======
	rollup: "^4.21.3",
	"rollup-plugin-typescript2": "^0.36.0",
	tslib: "^2.7.0",
	typescript: "^5.6.2"
>>>>>>> 47bd8e51
};
var packageJson = {
	name: name,
	version: version$1,
	description: description,
	engines: engines,
	bin: bin,
	repository: repository,
	author: author,
	keywords: keywords,
	files: files,
	scripts: scripts,
	type: type,
	exports: exports,
	license: license,
	dependencies: dependencies,
	devDependencies: devDependencies
};

var windows = [
	{
		url: "https://weread.qq.com",
		url_type: "web",
		hide_title_bar: true,
		fullscreen: false,
		width: 1200,
		height: 780,
		resizable: true,
		dark_mode: false,
		always_on_top: false,
		dark_mode: false,
		activation_shortcut: "",
		disabled_web_shortcuts: false
	}
];
var user_agent = {
	macos: "Mozilla/5.0 (Macintosh; Intel Mac OS X 10_15_7) AppleWebKit/605.1.15 (KHTML, like Gecko) Version/16.1 Safari/605.1.15",
	linux: "Mozilla/5.0 (X11; Linux x86_64) AppleWebKit/537.36 (KHTML, like Gecko) Chrome/108.0.0.0 Safari/537.36",
	windows: "Mozilla/5.0 (Windows NT 10.0; Win64; x64) AppleWebKit/537.36 (KHTML, like Gecko) Chrome/108.0.0.0 Safari/537.36"
};
var system_tray = {
	macos: false,
	linux: true,
	windows: true
};
var system_tray_path = "icons/icon.png";
var inject = [
];
var proxy_url = "";
var pakeConf = {
	windows: windows,
	user_agent: user_agent,
	system_tray: system_tray,
	system_tray_path: system_tray_path,
	inject: inject,
	proxy_url: proxy_url
};

var productName$1 = "WeRead";
var identifier = "com.pake.weread";
var version = "2.0.0";
var plugins = {
};
var app = {
	security: {
		csp: null
	},
	trayIcon: {
		iconPath: "png/weread_512.png",
		iconAsTemplate: false,
		id: "pake-tray"
	},
	withGlobalTauri: true
};
var build = {
	beforeBuildCommand: "",
	frontendDist: "../dist",
	beforeDevCommand: ""
};
var CommonConf = {
	productName: productName$1,
	identifier: identifier,
	version: version,
	plugins: plugins,
	app: app,
	build: build
};

var bundle$2 = {
	icon: [
		"png/weread_256.ico",
		"png/weread_32.ico"
	],
	active: true,
	category: "DeveloperTool",
	copyright: "",
	externalBin: [
	],
	longDescription: "",
	resources: [
		"png/weread_32.ico"
	],
	shortDescription: "",
	targets: [
		"msi"
	],
	windows: {
		certificateThumbprint: null,
		digestAlgorithm: "sha256",
		timestampUrl: "",
		wix: {
			language: [
				"en-US"
			],
			template: "assets/main.wxs"
		}
	}
};
var WinConf = {
	bundle: bundle$2
};

var bundle$1 = {
	icon: [
		"icons/weread.icns"
	],
	active: true,
	category: "DeveloperTool",
	copyright: "",
	externalBin: [
	],
	longDescription: "",
	macOS: {
		entitlements: null,
		exceptionDomain: null,
		frameworks: [
		],
		providerShortName: null,
		signingIdentity: null
	},
	resources: [
	],
	shortDescription: "",
	targets: [
		"dmg"
	]
};
var MacConf = {
	bundle: bundle$1
};

var productName = "weread";
var bundle = {
	icon: [
		"png/weread_512.png"
	],
	active: true,
	category: "DeveloperTool",
	copyright: "",
	linux: {
		deb: {
			depends: [
				"curl",
				"wget"
			],
			files: {
				"/usr/share/applications/com-pake-weread.desktop": "assets/com-pake-weread.desktop"
			}
		}
	},
	externalBin: [
	],
	longDescription: "",
	resources: [
	],
	shortDescription: "",
	targets: [
		"deb",
		"appimage"
	]
};
var LinuxConf = {
	productName: productName,
	bundle: bundle
};

const platformConfigs = {
    win32: WinConf,
    darwin: MacConf,
    linux: LinuxConf,
};
const { platform: platform$2 } = process;
// @ts-ignore
const platformConfig = platformConfigs[platform$2];
let tauriConfig = {
    ...CommonConf,
    bundle: platformConfig.bundle,
    app: {
        ...CommonConf.app,
        trayIcon: {
            ...CommonConf.app.trayIcon,
            ...(platformConfig?.app?.trayIcon ?? {}),
        },
    },
    build: CommonConf.build,
    pake: pakeConf,
};

// Generates an identifier based on the given URL.
function getIdentifier(url) {
    const postFixHash = crypto.createHash('md5').update(url).digest('hex').substring(0, 6);
    return `com.pake.${postFixHash}`;
}
async function promptText(message, initial) {
    const response = await prompts({
        type: 'text',
        name: 'content',
        message,
        initial,
    });
    return response.content;
}
function capitalizeFirstLetter(string) {
    return string.charAt(0).toUpperCase() + string.slice(1);
}
function getSpinner(text) {
    const loadingType = {
        interval: 80,
        frames: ['✦', '✶', '✺', '✵', '✸', '✹', '✺'],
    };
    return ora({
        text: `${chalk.cyan(text)}\n`,
        spinner: loadingType,
        color: 'cyan',
    }).start();
}

const { platform: platform$1 } = process;
const IS_MAC = platform$1 === 'darwin';
const IS_WIN = platform$1 === 'win32';
const IS_LINUX = platform$1 === 'linux';

// Convert the current module URL to a file path
const currentModulePath = fileURLToPath(import.meta.url);
// Resolve the parent directory of the current module
const npmDirectory = path.join(path.dirname(currentModulePath), '..');
const tauriConfigDirectory = path.join(npmDirectory, 'src-tauri');

function shellExec(command) {
    return new Promise((resolve, reject) => {
        shelljs.exec(command, { async: true, silent: false, cwd: npmDirectory }, code => {
            if (code === 0) {
                resolve(0);
            }
            else {
                reject(new Error(`${code}`));
            }
        });
    });
}

const logger = {
    info(...msg) {
        log.info(...msg.map(m => chalk.white(m)));
    },
    debug(...msg) {
        log.debug(...msg);
    },
    error(...msg) {
        log.error(...msg.map(m => chalk.red(m)));
    },
    warn(...msg) {
        log.info(...msg.map(m => chalk.yellow(m)));
    },
    success(...msg) {
        log.info(...msg.map(m => chalk.green(m)));
    },
};

const resolve = promisify(dns.resolve);
const ping = async (host) => {
    const lookup = promisify(dns.lookup);
    const ip = await lookup(host);
    const start = new Date();
    // Prevent timeouts from affecting user experience.
    const requestPromise = new Promise((resolve, reject) => {
        const req = http.get(`http://${ip.address}`, res => {
            const delay = new Date().getTime() - start.getTime();
            res.resume();
            resolve(delay);
        });
        req.on('error', err => {
            reject(err);
        });
    });
    const timeoutPromise = new Promise((_, reject) => {
        setTimeout(() => {
            reject(new Error('Request timed out after 3 seconds'));
        }, 1000);
    });
    return Promise.race([requestPromise, timeoutPromise]);
};
async function isChinaDomain(domain) {
    try {
        const [ip] = await resolve(domain);
        return await isChinaIP(ip, domain);
    }
    catch (error) {
        logger.debug(`${domain} can't be parse!`);
        return true;
    }
}
async function isChinaIP(ip, domain) {
    try {
        const delay = await ping(ip);
        logger.debug(`${domain} latency is ${delay} ms`);
        return delay > 500;
    }
    catch (error) {
        logger.debug(`ping ${domain} failed!`);
        return true;
    }
}

async function installRust() {
    const isActions = process.env.GITHUB_ACTIONS;
    const isInChina = await isChinaDomain('sh.rustup.rs');
    const rustInstallScriptForMac = isInChina && !isActions
        ? 'export RUSTUP_DIST_SERVER="https://rsproxy.cn" && export RUSTUP_UPDATE_ROOT="https://rsproxy.cn/rustup" && curl --proto "=https" --tlsv1.2 -sSf https://rsproxy.cn/rustup-init.sh | sh'
        : "curl --proto '=https' --tlsv1.2 -sSf https://sh.rustup.rs | sh -s -- -y";
    const rustInstallScriptForWindows = 'winget install --id Rustlang.Rustup';
    const spinner = getSpinner('Downloading Rust...');
    try {
        await shellExec(IS_WIN ? rustInstallScriptForWindows : rustInstallScriptForMac);
        spinner.succeed(chalk.green('Rust installed successfully!'));
    }
    catch (error) {
        console.error('Error installing Rust:', error.message);
        spinner.fail(chalk.red('Rust installation failed!'));
        process.exit(1);
    }
}
function checkRustInstalled() {
    return shelljs.exec('rustc --version', { silent: true }).code === 0;
}

async function combineFiles(files, output) {
    const contents = files.map(file => {
        const fileContent = fs.readFileSync(file);
        if (file.endsWith('.css')) {
            return ("window.addEventListener('DOMContentLoaded', (_event) => { const css = `" +
                fileContent +
                "`; const style = document.createElement('style'); style.innerHTML = css; document.head.appendChild(style); });");
        }
        return "window.addEventListener('DOMContentLoaded', (_event) => { " + fileContent + ' });';
    });
    fs.writeFileSync(output, contents.join('\n'));
    return files;
}

async function mergeConfig(url, options, tauriConf) {
<<<<<<< HEAD
    const { width, height, fullscreen, hideTitleBar, alwaysOnTop, darkMode, disabledWebShortcuts, activationShortcut, userAgent, showSystemTray, systemTrayIcon, useLocalFile, identifier, name, resizable = true, inject, proxyUrl, installerLanguage, } = options;
=======
    const { width, height, fullscreen, hideTitleBar, alwaysOnTop, darkMode, disabledWebShortcuts, activationShortcut, userAgent, showSystemTray, systemTrayIcon, useLocalFile, identifier, name, resizable = true, inject, safeDomain, installerLanguage, } = options;
>>>>>>> 47bd8e51
    const { platform } = process;
    // Set Windows parameters.
    const tauriConfWindowOptions = {
        width,
        height,
        fullscreen,
        resizable,
        hide_title_bar: hideTitleBar,
        activation_shortcut: activationShortcut,
        always_on_top: alwaysOnTop,
        dark_mode: darkMode,
        disabled_web_shortcuts: disabledWebShortcuts,
    };
    Object.assign(tauriConf.pake.windows[0], { url, ...tauriConfWindowOptions });
<<<<<<< HEAD
    tauriConf.productName = name;
    tauriConf.identifier = identifier;
    if (platform == "win32") {
        tauriConf.bundle.windows.wix.language[0] = installerLanguage;
=======
    tauriConf.package.productName = name;
    tauriConf.tauri.bundle.identifier = identifier;
    if (platform == "win32") {
        tauriConf.tauri.bundle.windows.wix.language[0] = installerLanguage;
>>>>>>> 47bd8e51
    }
    //Judge the type of URL, whether it is a file or a website.
    const pathExists = await fsExtra.pathExists(url);
    if (pathExists) {
        logger.warn('✼ Your input might be a local file.');
        tauriConf.pake.windows[0].url_type = 'local';
        const fileName = path.basename(url);
        const dirName = path.dirname(url);
        const distDir = path.join(npmDirectory, 'dist');
        const distBakDir = path.join(npmDirectory, 'dist_bak');
        if (!useLocalFile) {
            const urlPath = path.join(distDir, fileName);
            await fsExtra.copy(url, urlPath);
        }
        else {
            fsExtra.moveSync(distDir, distBakDir, { overwrite: true });
            fsExtra.copySync(dirName, distDir, { overwrite: true });
            // ignore it, because about_pake.html have be erased.
            // const filesToCopyBack = ['cli.js', 'about_pake.html'];
            const filesToCopyBack = ['cli.js'];
            await Promise.all(filesToCopyBack.map(file => fsExtra.copy(path.join(distBakDir, file), path.join(distDir, file))));
        }
        tauriConf.pake.windows[0].url = fileName;
        tauriConf.pake.windows[0].url_type = 'local';
    }
    else {
        tauriConf.pake.windows[0].url_type = 'web';
    }
    const platformMap = {
        win32: 'windows',
        linux: 'linux',
        darwin: 'macos',
    };
    const currentPlatform = platformMap[platform];
    if (userAgent.length > 0) {
        tauriConf.pake.user_agent[currentPlatform] = userAgent;
    }
    tauriConf.pake.system_tray[currentPlatform] = showSystemTray;
    // Processing targets are currently only open to Linux.
    if (platform === 'linux') {
        delete tauriConf.bundle.linux.deb.files;
        const validTargets = ['all', 'deb', 'appimage', 'rpm'];
        if (validTargets.includes(options.targets)) {
            tauriConf.bundle.targets = options.targets === 'all' ? ['deb', 'appimage', 'rpm'] : [options.targets];
        }
        else {
            logger.warn(`✼ The target must be one of ${validTargets.join(', ')}, the default 'deb' will be used.`);
        }
    }
    // Set icon.
    const platformIconMap = {
        win32: {
            fileExt: '.ico',
            path: `png/${name.toLowerCase()}_256.ico`,
            defaultIcon: 'png/icon_256.ico',
            message: 'Windows icon must be .ico and 256x256px.',
        },
        linux: {
            fileExt: '.png',
            path: `png/${name.toLowerCase()}_512.png`,
            defaultIcon: 'png/icon_512.png',
            message: 'Linux icon must be .png and 512x512px.',
        },
        darwin: {
            fileExt: '.icns',
            path: `icons/${name.toLowerCase()}.icns`,
            defaultIcon: 'icons/icon.icns',
            message: 'macOS icon must be .icns type.',
        },
    };
    const iconInfo = platformIconMap[platform];
    const exists = await fsExtra.pathExists(options.icon);
    if (exists) {
        let updateIconPath = true;
        let customIconExt = path.extname(options.icon).toLowerCase();
        if (customIconExt !== iconInfo.fileExt) {
            updateIconPath = false;
            logger.warn(`✼ ${iconInfo.message}, but you give ${customIconExt}`);
            tauriConf.bundle.icon = [iconInfo.defaultIcon];
        }
        else {
            const iconPath = path.join(npmDirectory, 'src-tauri/', iconInfo.path);
            tauriConf.bundle.resources = [iconInfo.path];
            await fsExtra.copy(options.icon, iconPath);
        }
        if (updateIconPath) {
            tauriConf.bundle.icon = [options.icon];
        }
        else {
            logger.warn(`✼ Icon will remain as default.`);
        }
    }
    else {
        logger.warn('✼ Custom icon path may be invalid, default icon will be used instead.');
        tauriConf.bundle.icon = [iconInfo.defaultIcon];
    }
    // Set tray icon path.
    let trayIconPath = platform === 'darwin' ? 'png/icon_512.png' : tauriConf.bundle.icon[0];
    if (systemTrayIcon.length > 0) {
        try {
            await fsExtra.pathExists(systemTrayIcon);
            // 需要判断图标格式，默认只支持ico和png两种
            let iconExt = path.extname(systemTrayIcon).toLowerCase();
            if (iconExt == '.png' || iconExt == '.ico') {
                const trayIcoPath = path.join(npmDirectory, `src-tauri/png/${name.toLowerCase()}${iconExt}`);
                trayIconPath = `png/${name.toLowerCase()}${iconExt}`;
                await fsExtra.copy(systemTrayIcon, trayIcoPath);
            }
            else {
                logger.warn(`✼ System tray icon must be .ico or .png, but you provided ${iconExt}.`);
                logger.warn(`✼ Default system tray icon will be used.`);
            }
        }
        catch {
            logger.warn(`✼ ${systemTrayIcon} not exists!`);
            logger.warn(`✼ Default system tray icon will remain unchanged.`);
        }
    }
    tauriConf.app.trayIcon.iconPath = trayIconPath;
    tauriConf.pake.system_tray_path = trayIconPath;
    delete tauriConf.app.trayIcon;
    const injectFilePath = path.join(npmDirectory, `src-tauri/src/inject/custom.js`);
    // inject js or css files
    if (inject?.length > 0) {
        if (!inject.every(item => item.endsWith('.css') || item.endsWith('.js'))) {
            logger.error('The injected file must be in either CSS or JS format.');
            return;
        }
        const files = inject.map(filepath => (path.isAbsolute(filepath) ? filepath : path.join(process.cwd(), filepath)));
        tauriConf.pake.inject = files;
        await combineFiles(files, injectFilePath);
    }
    else {
        tauriConf.pake.inject = [];
        await fsExtra.writeFile(injectFilePath, '');
    }
    tauriConf.pake.proxy_url = proxyUrl || "";
    // Save config file.
    const platformConfigPaths = {
        win32: 'tauri.windows.conf.json',
        darwin: 'tauri.macos.conf.json',
        linux: 'tauri.linux.conf.json',
    };
    const configPath = path.join(tauriConfigDirectory, platformConfigPaths[platform]);
    const bundleConf = { bundle: tauriConf.bundle };
    console.log('pakeConfig', tauriConf.pake);
    await fsExtra.outputJSON(configPath, bundleConf, { spaces: 4 });
    const pakeConfigPath = path.join(tauriConfigDirectory, 'pake.json');
    await fsExtra.outputJSON(pakeConfigPath, tauriConf.pake, { spaces: 4 });
    let tauriConf2 = JSON.parse(JSON.stringify(tauriConf));
    delete tauriConf2.pake;
    const configJsonPath = path.join(tauriConfigDirectory, 'tauri.conf.json');
    await fsExtra.outputJSON(configJsonPath, tauriConf2, { spaces: 4 });
}

class BaseBuilder {
    constructor(options) {
        this.options = options;
    }
    async prepare() {
        const tauriSrcPath = path.join(npmDirectory, 'src-tauri');
        const tauriTargetPath = path.join(tauriSrcPath, 'target');
        const tauriTargetPathExists = await fsExtra.pathExists(tauriTargetPath);
        if (!IS_MAC && !tauriTargetPathExists) {
            logger.warn('✼ The first use requires installing system dependencies.');
            logger.warn('✼ See more in https://tauri.app/guides/getting-started/prerequisites.');
        }
        if (!checkRustInstalled()) {
            const res = await prompts({
                type: 'confirm',
                message: 'Rust not detected. Install now?',
                name: 'value',
            });
            if (res.value) {
                await installRust();
            }
            else {
                logger.error('✕ Rust required to package your webapp.');
                process.exit(0);
            }
        }
        const isChina = await isChinaDomain('www.npmjs.com');
        const spinner = getSpinner('Installing package...');
        const rustProjectDir = path.join(tauriSrcPath, '.cargo');
        const projectConf = path.join(rustProjectDir, 'config.toml');
        await fsExtra.ensureDir(rustProjectDir);
        if (isChina) {
            logger.info('✺ Located in China, using npm/rsProxy CN mirror.');
            const projectCnConf = path.join(tauriSrcPath, 'rust_proxy.toml');
            await fsExtra.copy(projectCnConf, projectConf);
            await shellExec(`cd "${npmDirectory}" && npm install --registry=https://registry.npmmirror.com`);
        }
        else {
            await shellExec(`cd "${npmDirectory}" && npm install`);
        }
        spinner.succeed(chalk.green('Package installed!'));
        if (!tauriTargetPathExists) {
            logger.warn('✼ The first packaging may be slow, please be patient and wait, it will be faster afterwards.');
        }
    }
    async build(url) {
        await this.buildAndCopy(url, this.options.targets);
    }
    async start(url) {
        await mergeConfig(url, this.options, tauriConfig);
    }
    async buildAndCopy(url, target) {
        const { name } = this.options;
        await mergeConfig(url, this.options, tauriConfig);
        // Build app
        const spinner = getSpinner('Building app...');
        setTimeout(() => spinner.stop(), 3000);
        await shellExec(`cd "${npmDirectory}" && ${this.getBuildCommand()}`);
        // Copy app
        const fileName = this.getFileName();
        const fileType = this.getFileType(target);
        const appPath = this.getBuildAppPath(npmDirectory, fileName, fileType);
        const distPath = path.resolve(`${name}.${fileType}`);
        await fsExtra.copy(appPath, distPath);
        await fsExtra.remove(appPath);
        logger.success('✔ Build success!');
        logger.success('✔ App installer located in', distPath);
    }
    getFileType(target) {
        return target;
    }
    getBuildCommand() {
        // the debug option should support `--debug` and `--release`
        return this.options.debug ? 'npm run build:debug' : 'npm run build';
    }
    getBasePath() {
        const basePath = this.options.debug ? 'debug' : 'release';
        return `src-tauri/target/${basePath}/bundle/`;
    }
    getBuildAppPath(npmDirectory, fileName, fileType) {
        return path.join(npmDirectory, this.getBasePath(), fileType.toLowerCase(), `${fileName}.${fileType}`);
    }
}

class MacBuilder extends BaseBuilder {
    constructor(options) {
        super(options);
        this.options.targets = 'dmg';
    }
    getFileName() {
        const { name } = this.options;
        let arch;
        if (this.options.multiArch) {
            arch = 'universal';
        }
        else {
            arch = process.arch === 'arm64' ? 'aarch64' : process.arch;
        }
        return `${name}_${tauriConfig.version}_${arch}`;
    }
    getBuildCommand() {
        return this.options.multiArch ? 'npm run build:mac' : super.getBuildCommand();
    }
    getBasePath() {
        return this.options.multiArch
            ? 'src-tauri/target/universal-apple-darwin/release/bundle'
            : super.getBasePath();
    }
}

class WinBuilder extends BaseBuilder {
    constructor(options) {
        super(options);
        this.options.targets = 'msi';
    }
    getFileName() {
        const { name } = this.options;
        const { arch } = process;
        const language = tauriConfig.bundle.windows.wix.language[0];
        return `${name}_${tauriConfig.version}_${arch}_${language}`;
    }
}

class LinuxBuilder extends BaseBuilder {
    constructor(options) {
        super(options);
    }
    getFileName() {
        const { name } = this.options;
        const arch = process.arch === 'x64' ? 'amd64' : process.arch;
        return `${name}_${tauriConfig.version}_${arch}`;
    }
    // Customize it, considering that there are all targets.
    async build(url) {
        const targetTypes = ['deb', 'appimage'];
        for (const target of targetTypes) {
            if (this.options.targets === target || this.options.targets === 'all') {
                await this.buildAndCopy(url, target);
            }
        }
    }
    getFileType(target) {
        if (target === 'appimage') {
            return 'AppImage';
        }
        return super.getFileType(target);
    }
}

const { platform } = process;
const buildersMap = {
    darwin: MacBuilder,
    win32: WinBuilder,
    linux: LinuxBuilder,
};
class BuilderProvider {
    static create(options) {
        const Builder = buildersMap[platform];
        if (!Builder) {
            throw new Error('The current system is not supported!');
        }
        return new Builder(options);
    }
}

const DEFAULT_PAKE_OPTIONS = {
    icon: '',
    height: 780,
    width: 1200,
    fullscreen: false,
    resizable: true,
    hideTitleBar: false,
    alwaysOnTop: false,
    darkMode: false,
    disabledWebShortcuts: false,
    activationShortcut: '',
    userAgent: '',
    showSystemTray: false,
    multiArch: false,
    targets: 'deb',
    useLocalFile: false,
    systemTrayIcon: '',
    proxyUrl: "",
    debug: false,
    inject: [],
<<<<<<< HEAD
=======
    safeDomain: [],
>>>>>>> 47bd8e51
    installerLanguage: 'en-US',
};

async function checkUpdateTips() {
    updateNotifier({ pkg: packageJson, updateCheckInterval: 1000 * 60 }).notify({ isGlobal: true });
}

async function handleIcon(options) {
    if (options.icon) {
        if (options.icon.startsWith('http')) {
            return downloadIcon(options.icon);
        }
        else {
            return path.resolve(options.icon);
        }
    }
    else {
        logger.warn('✼ No icon given, default in use. For a custom icon, use --icon option.');
        const iconPath = IS_WIN
            ? 'src-tauri/png/icon_256.ico'
            : IS_LINUX
                ? 'src-tauri/png/icon_512.png'
                : 'src-tauri/icons/icon.icns';
        return path.join(npmDirectory, iconPath);
    }
}
async function downloadIcon(iconUrl) {
    const spinner = getSpinner('Downloading icon...');
    try {
        const iconResponse = await axios.get(iconUrl, { responseType: 'arraybuffer' });
        const iconData = await iconResponse.data;
        if (!iconData) {
            return null;
        }
        const fileDetails = await fileTypeFromBuffer(iconData);
        if (!fileDetails) {
            return null;
        }
        const { path: tempPath } = await dir();
        let iconPath = `${tempPath}/icon.${fileDetails.ext}`;
        // Fix this for linux
        if (IS_LINUX) {
            iconPath = 'png/linux_temp.png';
            await fsExtra.outputFile(`${npmDirectory}/src-tauri/${iconPath}`, iconData);
        }
        else {
            await fsExtra.outputFile(iconPath, iconData);
        }
        await fsExtra.outputFile(iconPath, iconData);
        spinner.succeed(chalk.green('Icon downloaded successfully!'));
        return iconPath;
    }
    catch (error) {
        spinner.fail(chalk.red('Icon download failed!'));
        if (error.response && error.response.status === 404) {
            return null;
        }
        throw error;
    }
}

// Extracts the domain from a given URL.
function getDomain(inputUrl) {
    try {
        const url = new URL(inputUrl);
        // Use PSL to parse domain names.
        const parsed = psl.parse(url.hostname);
        // If domain is available, split it and return the SLD.
        if ('domain' in parsed && parsed.domain) {
            return parsed.domain.split('.')[0];
        }
        else {
            return null;
        }
    }
    catch (error) {
        return null;
    }
}
// Appends 'https://' protocol to the URL if not present.
function appendProtocol(inputUrl) {
    try {
        new URL(inputUrl);
        return inputUrl;
    }
    catch {
        return `https://${inputUrl}`;
    }
}
// Normalizes the URL by ensuring it has a protocol and is valid.
function normalizeUrl(urlToNormalize) {
    const urlWithProtocol = appendProtocol(urlToNormalize);
    if (isUrl(urlWithProtocol)) {
        return urlWithProtocol;
    }
    else {
        throw new Error(`Your url "${urlWithProtocol}" is invalid`);
    }
}

function resolveAppName(name, platform) {
    const domain = getDomain(name) || 'pake';
    return platform !== 'linux' ? capitalizeFirstLetter(domain) : domain;
}
function isValidName(name, platform) {
    const platformRegexMapping = {
        linux: /^[a-z0-9]+(-[a-z0-9]+)*$/,
        default: /^[a-zA-Z0-9]+([-a-zA-Z0-9])*$/,
    };
    const reg = platformRegexMapping[platform] || platformRegexMapping.default;
    return !!name && reg.test(name);
}
async function handleOptions(options, url) {
    const { platform } = process;
    const isActions = process.env.GITHUB_ACTIONS;
    let name = options.name;
    const pathExists = await fsExtra.pathExists(url);
    if (!options.name) {
        const defaultName = pathExists ? '' : resolveAppName(url, platform);
        const promptMessage = 'Enter your application name';
        const namePrompt = await promptText(promptMessage, defaultName);
        name = namePrompt || defaultName;
    }
    if (!isValidName(name, platform)) {
        const LINUX_NAME_ERROR = `✕ name should only include lowercase letters, numbers, and dashes, and must contain at least one lowercase letter. Examples: com-123-xxx, 123pan, pan123, weread, we-read.`;
        const DEFAULT_NAME_ERROR = `✕ Name should only include letters and numbers, and dashes (dashes must not at the beginning), and must contain at least one letter. Examples: 123pan, 123Pan, Pan123, weread, WeRead, WERead, we-read.`;
        const errorMsg = platform === 'linux' ? LINUX_NAME_ERROR : DEFAULT_NAME_ERROR;
        logger.error(errorMsg);
        if (isActions) {
            name = resolveAppName(url, platform);
            logger.warn(`✼ Inside github actions, use the default name: ${name}`);
        }
        else {
            process.exit(1);
        }
    }
    const appOptions = {
        ...options,
        name,
        identifier: getIdentifier(url),
    };
    appOptions.icon = await handleIcon(appOptions);
    return appOptions;
}

function validateNumberInput(value) {
    const parsedValue = Number(value);
    if (isNaN(parsedValue)) {
        throw new InvalidArgumentError('Not a number.');
    }
    return parsedValue;
}
function validateUrlInput(url) {
    const isFile = fs.existsSync(url);
    if (!isFile) {
        try {
            return normalizeUrl(url);
        }
        catch (error) {
            throw new InvalidArgumentError(error.message);
        }
    }
    return url;
}

const { green, yellow } = chalk;
const logo = `${chalk.green(' ____       _')}
${green('|  _ \\ __ _| | _____')}
${green('| |_) / _` | |/ / _ \\')}
${green('|  __/ (_| |   <  __/')}  ${yellow('https://github.com/tw93/pake')}
${green('|_|   \\__,_|_|\\_\\___|  can turn any webpage into a desktop app with Rust.')}
`;
program.addHelpText('beforeAll', logo).usage(`[url] [options]`).showHelpAfterError();
program
    .argument('[url]', 'The web URL you want to package', validateUrlInput)
    .option('--name <string>', 'Application name')
    .option('--icon <string>', 'Application icon', DEFAULT_PAKE_OPTIONS.icon)
    .option('--width <number>', 'Window width', validateNumberInput, DEFAULT_PAKE_OPTIONS.width)
    .option('--height <number>', 'Window height', validateNumberInput, DEFAULT_PAKE_OPTIONS.height)
    .option('--use-local-file', 'Use local file packaging', DEFAULT_PAKE_OPTIONS.useLocalFile)
    .option('--fullscreen', 'Start in full screen', DEFAULT_PAKE_OPTIONS.fullscreen)
    .option('--hide-title-bar', 'Only for Mac, hide title bar', DEFAULT_PAKE_OPTIONS.hideTitleBar)
    .option('--activation-shortcut <string>', 'Shortcut key to active App', DEFAULT_PAKE_OPTIONS.activationShortcut)
    .option('--multi-arch', 'Only for Mac, supports both Intel and M1', DEFAULT_PAKE_OPTIONS.multiArch)
    .option('--inject [injects...]', 'Injection of .js or .css Files', DEFAULT_PAKE_OPTIONS.inject)
    .option('--debug', 'Debug build and more output', DEFAULT_PAKE_OPTIONS.debug)
    .option('--proxy-url', "Proxy URL", DEFAULT_PAKE_OPTIONS.proxyUrl)
    .addOption(new Option('--user-agent <string>', 'Custom user agent').default(DEFAULT_PAKE_OPTIONS.userAgent).hideHelp())
    .addOption(new Option('--targets <string>', 'Only for Linux, option "deb" or "appimage"').default(DEFAULT_PAKE_OPTIONS.targets).hideHelp())
    .addOption(new Option('--always-on-top', 'Always on the top level').default(DEFAULT_PAKE_OPTIONS.alwaysOnTop).hideHelp())
    .addOption(new Option('--dark-mode', 'Force Mac app to use dark mode').default(DEFAULT_PAKE_OPTIONS.darkMode).hideHelp())
    .addOption(new Option('--disabled-web-shortcuts', 'Disabled webPage shortcuts')
    .default(DEFAULT_PAKE_OPTIONS.disabledWebShortcuts)
    .hideHelp())
    .addOption(new Option('--show-system-tray', 'Show system tray in app').default(DEFAULT_PAKE_OPTIONS.showSystemTray).hideHelp())
    .addOption(new Option('--system-tray-icon <string>', 'Custom system tray icon').default(DEFAULT_PAKE_OPTIONS.systemTrayIcon).hideHelp())
    .addOption(new Option('--installer-language <string>', 'Installer language').default(DEFAULT_PAKE_OPTIONS.installerLanguage).hideHelp())
    .version(packageJson.version, '-v, --version', 'Output the current version')
    .action(async (url, options) => {
    await checkUpdateTips();
    if (!url) {
        program.outputHelp(str => {
            return str
                .split('\n')
                .filter(line => !/((-h,|--help)|((-v|-V),|--version))\s+.+$/.test(line))
                .join('\n');
        });
        process.exit(0);
    }
    log.setDefaultLevel('info');
    if (options.debug) {
        log.setLevel('debug');
    }
    const appOptions = await handleOptions(options, url);
    log.debug('PakeAppOptions', appOptions);
    const builder = BuilderProvider.create(appOptions);
    await builder.prepare();
    await builder.build(url);
});
program.parse();<|MERGE_RESOLUTION|>--- conflicted
+++ resolved
@@ -20,11 +20,7 @@
 import isUrl from 'is-url';
 
 var name = "pake-cli";
-<<<<<<< HEAD
 var version$1 = "3.0.0-beta";
-=======
-var version = "2.6.1";
->>>>>>> 47bd8e51
 var description = "🤱🏻 Turn any webpage into a desktop app with Rust. 🤱🏻 利用 Rust 轻松构建轻量级多端桌面应用。";
 var engines = {
 	node: ">=16.0.0"
@@ -72,13 +68,8 @@
 var license = "MIT";
 var dependencies = {
 	"@tauri-apps/api": "^1.6.0",
-<<<<<<< HEAD
 	"@tauri-apps/cli": "^2.1.0",
 	axios: "^1.7.8",
-=======
-	"@tauri-apps/cli": "^1.6.1",
-	axios: "^1.7.7",
->>>>>>> 47bd8e51
 	chalk: "^5.3.0",
 	commander: "^11.1.0",
 	"file-type": "^18.7.0",
@@ -93,22 +84,14 @@
 	"update-notifier": "^7.3.1"
 };
 var devDependencies = {
-<<<<<<< HEAD
 	"@rollup/plugin-alias": "^5.1.1",
-=======
-	"@rollup/plugin-alias": "^5.1.0",
->>>>>>> 47bd8e51
 	"@rollup/plugin-commonjs": "^25.0.8",
 	"@rollup/plugin-json": "^6.1.0",
 	"@rollup/plugin-replace": "^5.0.7",
 	"@rollup/plugin-terser": "^0.4.4",
 	"@types/fs-extra": "^11.0.4",
 	"@types/is-url": "^1.2.32",
-<<<<<<< HEAD
 	"@types/node": "^20.17.9",
-=======
-	"@types/node": "^20.16.5",
->>>>>>> 47bd8e51
 	"@types/page-icon": "^0.3.6",
 	"@types/prompts": "^2.4.9",
 	"@types/psl": "^1.1.3",
@@ -117,17 +100,10 @@
 	"@types/update-notifier": "^6.0.8",
 	"app-root-path": "^3.1.0",
 	"cross-env": "^7.0.3",
-<<<<<<< HEAD
 	rollup: "^4.28.0",
 	"rollup-plugin-typescript2": "^0.36.0",
 	tslib: "^2.8.1",
 	typescript: "^5.7.2"
-=======
-	rollup: "^4.21.3",
-	"rollup-plugin-typescript2": "^0.36.0",
-	tslib: "^2.7.0",
-	typescript: "^5.6.2"
->>>>>>> 47bd8e51
 };
 var packageJson = {
 	name: name,
@@ -489,11 +465,7 @@
 }
 
 async function mergeConfig(url, options, tauriConf) {
-<<<<<<< HEAD
     const { width, height, fullscreen, hideTitleBar, alwaysOnTop, darkMode, disabledWebShortcuts, activationShortcut, userAgent, showSystemTray, systemTrayIcon, useLocalFile, identifier, name, resizable = true, inject, proxyUrl, installerLanguage, } = options;
-=======
-    const { width, height, fullscreen, hideTitleBar, alwaysOnTop, darkMode, disabledWebShortcuts, activationShortcut, userAgent, showSystemTray, systemTrayIcon, useLocalFile, identifier, name, resizable = true, inject, safeDomain, installerLanguage, } = options;
->>>>>>> 47bd8e51
     const { platform } = process;
     // Set Windows parameters.
     const tauriConfWindowOptions = {
@@ -508,17 +480,10 @@
         disabled_web_shortcuts: disabledWebShortcuts,
     };
     Object.assign(tauriConf.pake.windows[0], { url, ...tauriConfWindowOptions });
-<<<<<<< HEAD
     tauriConf.productName = name;
     tauriConf.identifier = identifier;
     if (platform == "win32") {
         tauriConf.bundle.windows.wix.language[0] = installerLanguage;
-=======
-    tauriConf.package.productName = name;
-    tauriConf.tauri.bundle.identifier = identifier;
-    if (platform == "win32") {
-        tauriConf.tauri.bundle.windows.wix.language[0] = installerLanguage;
->>>>>>> 47bd8e51
     }
     //Judge the type of URL, whether it is a file or a website.
     const pathExists = await fsExtra.pathExists(url);
@@ -859,10 +824,6 @@
     proxyUrl: "",
     debug: false,
     inject: [],
-<<<<<<< HEAD
-=======
-    safeDomain: [],
->>>>>>> 47bd8e51
     installerLanguage: 'en-US',
 };
 
