import chalk from 'chalk';
import { InvalidArgumentError, program, Option } from 'commander';
import log from 'loglevel';
import path from 'path';
import fsExtra from 'fs-extra';
import prompts from 'prompts';
import shelljs from 'shelljs';
import crypto from 'crypto';
import ora from 'ora';
import { fileURLToPath } from 'url';
import dns from 'dns';
import http from 'http';
import { promisify } from 'util';
import fs from 'fs';
import updateNotifier from 'update-notifier';
import axios from 'axios';
import { dir } from 'tmp-promise';
import { fileTypeFromBuffer } from 'file-type';
import * as psl from 'psl';
import isUrl from 'is-url';

var name = "pake-cli";
var version$1 = "3.1.1";
var description = "🤱🏻 Turn any webpage into a desktop app with Rust. 🤱🏻 利用 Rust 轻松构建轻量级多端桌面应用。";
var engines = {
	node: ">=16.0.0"
};
var bin = {
	pake: "./cli.js"
};
var repository = {
	type: "git",
	url: "https://github.com/tw93/pake.git"
};
var author = {
	name: "Tw93",
	email: "tw93@qq.com"
};
var keywords = [
	"pake",
	"pake-cli",
	"rust",
	"tauri",
	"no-electron",
	"productivity"
];
var files = [
	"dist",
	"src-tauri",
	"cli.js"
];
var scripts = {
	start: "npm run dev",
	dev: "npm run tauri dev",
	build: "npm run tauri build --release",
	"build:debug": "npm run tauri build -- --debug",
	"build:mac": "npm run tauri build -- --target universal-apple-darwin",
	"build:config": "chmod +x script/app_config.mjs && node script/app_config.mjs",
	analyze: "cd src-tauri && cargo bloat --release --crates",
	tauri: "tauri",
	cli: "rollup -c rollup.config.js --watch",
	"cli:dev": "cross-env NODE_ENV=development rollup -c rollup.config.js -w",
	"cli:build": "cross-env NODE_ENV=production rollup -c rollup.config.js",
	prepublishOnly: "npm run cli:build"
};
var type = "module";
var exports = "./dist/pake.js";
var license = "MIT";
var dependencies = {
	"@tauri-apps/api": "^1.6.0",
	"@tauri-apps/cli": "^2.1.0",
	axios: "^1.7.9",
	chalk: "^5.4.1",
	commander: "^11.1.0",
	"file-type": "^18.7.0",
	"fs-extra": "^11.2.0",
	"is-url": "^1.2.4",
	loglevel: "^1.9.2",
	ora: "^7.0.1",
	prompts: "^2.4.2",
	psl: "^1.15.0",
	shelljs: "^0.8.5",
	"tmp-promise": "^3.0.3",
	"update-notifier": "^7.3.1"
};
var devDependencies = {
	"@rollup/plugin-alias": "^5.1.1",
	"@rollup/plugin-commonjs": "^25.0.8",
	"@rollup/plugin-json": "^6.1.0",
	"@rollup/plugin-replace": "^5.0.7",
	"@rollup/plugin-terser": "^0.4.4",
	"@types/fs-extra": "^11.0.4",
	"@types/is-url": "^1.2.32",
	"@types/node": "^20.17.10",
	"@types/page-icon": "^0.3.6",
	"@types/prompts": "^2.4.9",
	"@types/psl": "^1.1.3",
	"@types/shelljs": "^0.8.15",
	"@types/tmp": "^0.2.6",
	"@types/update-notifier": "^6.0.8",
	"app-root-path": "^3.1.0",
	"cross-env": "^7.0.3",
	rollup: "^4.29.1",
	"rollup-plugin-typescript2": "^0.36.0",
	tslib: "^2.8.1",
	typescript: "^5.7.2"
};
var packageJson = {
	name: name,
	version: version$1,
	description: description,
	engines: engines,
	bin: bin,
	repository: repository,
	author: author,
	keywords: keywords,
	files: files,
	scripts: scripts,
	type: type,
	exports: exports,
	license: license,
	dependencies: dependencies,
	devDependencies: devDependencies
};

var windows = [
	{
		url: "https://weread.qq.com",
		url_type: "web",
		hide_title_bar: true,
		fullscreen: false,
		width: 1200,
		height: 780,
		resizable: true,
		always_on_top: false,
		dark_mode: false,
		activation_shortcut: "",
		disabled_web_shortcuts: false
	}
];
var user_agent = {
	macos: "Mozilla/5.0 (Macintosh; Intel Mac OS X 10_15_7) AppleWebKit/605.1.15 (KHTML, like Gecko) Version/16.1 Safari/605.1.15",
	linux: "Mozilla/5.0 (X11; Linux x86_64) AppleWebKit/537.36 (KHTML, like Gecko) Chrome/108.0.0.0 Safari/537.36",
	windows: "Mozilla/5.0 (Windows NT 10.0; Win64; x64) AppleWebKit/537.36 (KHTML, like Gecko) Chrome/108.0.0.0 Safari/537.36"
};
var system_tray = {
	macos: false,
	linux: true,
	windows: true
};
var system_tray_path = "icons/icon.png";
var inject = [
];
var proxy_url = "";
var pakeConf = {
	windows: windows,
	user_agent: user_agent,
	system_tray: system_tray,
	system_tray_path: system_tray_path,
	inject: inject,
	proxy_url: proxy_url
};

var productName$1 = "WeRead";
var identifier = "com.pake.weread";
var version = "1.0.0";
var app = {
	withGlobalTauri: true,
	trayIcon: {
		iconPath: "png/weread_512.png",
		iconAsTemplate: false,
		id: "pake-tray"
	}
};
var build = {
	frontendDist: "../dist"
};
var CommonConf = {
	productName: productName$1,
	identifier: identifier,
	version: version,
	app: app,
	build: build
};

var bundle$2 = {
	icon: [
		"png/weread_256.ico",
		"png/weread_32.ico"
	],
	active: true,
	resources: [
		"png/weread_32.ico"
	],
	targets: [
		"msi"
	],
	windows: {
		digestAlgorithm: "sha256",
		wix: {
			language: [
				"en-US"
			],
			template: "assets/main.wxs"
		}
	}
};
var WinConf = {
	bundle: bundle$2
};

var bundle$1 = {
	icon: [
		"icons/weread.icns"
	],
	active: true,
	macOS: {
	},
	targets: [
		"dmg"
	]
};
var MacConf = {
	bundle: bundle$1
};

var productName = "we-read";
var bundle = {
	icon: [
		"png/weread_512.png"
	],
	active: true,
	linux: {
		deb: {
			depends: [
				"curl",
				"wget"
			],
			files: {
				"/usr/share/applications/com-pake-weread.desktop": "assets/com-pake-weread.desktop"
			}
		}
	},
	targets: [
		"deb",
		"appimage"
	]
};
var LinuxConf = {
	productName: productName,
	bundle: bundle
};

const platformConfigs = {
    win32: WinConf,
    darwin: MacConf,
    linux: LinuxConf,
};
const { platform: platform$2 } = process;
// @ts-ignore
const platformConfig = platformConfigs[platform$2];
let tauriConfig = {
    ...CommonConf,
    bundle: platformConfig.bundle,
    app: {
        ...CommonConf.app,
        trayIcon: {
            ...(platformConfig?.app?.trayIcon ?? {}),
        },
    },
    build: CommonConf.build,
    pake: pakeConf,
};

// Generates an identifier based on the given URL.
function getIdentifier(url) {
    const postFixHash = crypto.createHash('md5').update(url).digest('hex').substring(0, 6);
    return `com.pake.${postFixHash}`;
}
async function promptText(message, initial) {
    const response = await prompts({
        type: 'text',
        name: 'content',
        message,
        initial,
    });
    return response.content;
}
function capitalizeFirstLetter(string) {
    return string.charAt(0).toUpperCase() + string.slice(1);
}
function getSpinner(text) {
    const loadingType = {
        interval: 80,
        frames: ['✦', '✶', '✺', '✵', '✸', '✹', '✺'],
    };
    return ora({
        text: `${chalk.cyan(text)}\n`,
        spinner: loadingType,
        color: 'cyan',
    }).start();
}

const { platform: platform$1 } = process;
const IS_MAC = platform$1 === 'darwin';
const IS_WIN = platform$1 === 'win32';
const IS_LINUX = platform$1 === 'linux';

// Convert the current module URL to a file path
const currentModulePath = fileURLToPath(import.meta.url);
// Resolve the parent directory of the current module
const npmDirectory = path.join(path.dirname(currentModulePath), '..');
const tauriConfigDirectory = path.join(npmDirectory, 'src-tauri');

function shellExec(command) {
    return new Promise((resolve, reject) => {
        shelljs.exec(command, { async: true, silent: false, cwd: npmDirectory }, code => {
            if (code === 0) {
                resolve(0);
            }
            else {
                reject(new Error(`Error occurred while executing command "${command}". Exit code: ${code}`));
            }
        });
    });
}

const logger = {
    info(...msg) {
        log.info(...msg.map(m => chalk.white(m)));
    },
    debug(...msg) {
        log.debug(...msg);
    },
    error(...msg) {
        log.error(...msg.map(m => chalk.red(m)));
    },
    warn(...msg) {
        log.info(...msg.map(m => chalk.yellow(m)));
    },
    success(...msg) {
        log.info(...msg.map(m => chalk.green(m)));
    },
};

const resolve = promisify(dns.resolve);
const ping = async (host) => {
    const lookup = promisify(dns.lookup);
    const ip = await lookup(host);
    const start = new Date();
    // Prevent timeouts from affecting user experience.
    const requestPromise = new Promise((resolve, reject) => {
        const req = http.get(`http://${ip.address}`, res => {
            const delay = new Date().getTime() - start.getTime();
            res.resume();
            resolve(delay);
        });
        req.on('error', err => {
            reject(err);
        });
    });
    const timeoutPromise = new Promise((_, reject) => {
        setTimeout(() => {
            reject(new Error('Request timed out after 3 seconds'));
        }, 1000);
    });
    return Promise.race([requestPromise, timeoutPromise]);
};
async function isChinaDomain(domain) {
    try {
        const [ip] = await resolve(domain);
        return await isChinaIP(ip, domain);
    }
    catch (error) {
        logger.debug(`${domain} can't be parse!`);
        return true;
    }
}
async function isChinaIP(ip, domain) {
    try {
        const delay = await ping(ip);
        logger.debug(`${domain} latency is ${delay} ms`);
        return delay > 1000;
    }
    catch (error) {
        logger.debug(`ping ${domain} failed!`);
        return true;
    }
}

async function installRust() {
    const isActions = process.env.GITHUB_ACTIONS;
    const isInChina = await isChinaDomain('sh.rustup.rs');
    const rustInstallScriptForMac = isInChina && !isActions
        ? 'export RUSTUP_DIST_SERVER="https://rsproxy.cn" && export RUSTUP_UPDATE_ROOT="https://rsproxy.cn/rustup" && curl --proto "=https" --tlsv1.2 -sSf https://rsproxy.cn/rustup-init.sh | sh'
        : "curl --proto '=https' --tlsv1.2 -sSf https://sh.rustup.rs | sh -s -- -y";
    const rustInstallScriptForWindows = 'winget install --id Rustlang.Rustup';
    const spinner = getSpinner('Downloading Rust...');
    try {
        await shellExec(IS_WIN ? rustInstallScriptForWindows : rustInstallScriptForMac);
        spinner.succeed(chalk.green('Rust installed successfully!'));
    }
    catch (error) {
        console.error('Error installing Rust:', error.message);
        spinner.fail(chalk.red('Rust installation failed!'));
        process.exit(1);
    }
}
function checkRustInstalled() {
    return shelljs.exec('rustc --version', { silent: true }).code === 0;
}

async function combineFiles(files, output) {
    const contents = files.map(file => {
        const fileContent = fs.readFileSync(file);
        if (file.endsWith('.css')) {
            return ("window.addEventListener('DOMContentLoaded', (_event) => { const css = `" +
                fileContent +
                "`; const style = document.createElement('style'); style.innerHTML = css; document.head.appendChild(style); });");
        }
        return "window.addEventListener('DOMContentLoaded', (_event) => { " + fileContent + ' });';
    });
    fs.writeFileSync(output, contents.join('\n'));
    return files;
}

async function mergeConfig(url, options, tauriConf) {
    const { width, height, fullscreen, hideTitleBar, alwaysOnTop, appVersion, darkMode, disabledWebShortcuts, activationShortcut, userAgent, showSystemTray, systemTrayIcon, useLocalFile, identifier, name, resizable = true, inject, proxyUrl, installerLanguage, } = options;
    const { platform } = process;
    // Set Windows parameters.
    const tauriConfWindowOptions = {
        width,
        height,
        fullscreen,
        resizable,
        hide_title_bar: hideTitleBar,
        activation_shortcut: activationShortcut,
        always_on_top: alwaysOnTop,
        dark_mode: darkMode,
        disabled_web_shortcuts: disabledWebShortcuts,
    };
    Object.assign(tauriConf.pake.windows[0], { url, ...tauriConfWindowOptions });
    tauriConf.productName = name;
    tauriConf.identifier = identifier;
    tauriConf.version = appVersion;
    if (platform == 'win32') {
        tauriConf.bundle.windows.wix.language[0] = installerLanguage;
    }
    //Judge the type of URL, whether it is a file or a website.
    const pathExists = await fsExtra.pathExists(url);
    if (pathExists) {
        logger.warn('✼ Your input might be a local file.');
        tauriConf.pake.windows[0].url_type = 'local';
        const fileName = path.basename(url);
        const dirName = path.dirname(url);
        const distDir = path.join(npmDirectory, 'dist');
        const distBakDir = path.join(npmDirectory, 'dist_bak');
        if (!useLocalFile) {
            const urlPath = path.join(distDir, fileName);
            await fsExtra.copy(url, urlPath);
        }
        else {
            fsExtra.moveSync(distDir, distBakDir, { overwrite: true });
            fsExtra.copySync(dirName, distDir, { overwrite: true });
            // ignore it, because about_pake.html have be erased.
            // const filesToCopyBack = ['cli.js', 'about_pake.html'];
            const filesToCopyBack = ['cli.js'];
            await Promise.all(filesToCopyBack.map(file => fsExtra.copy(path.join(distBakDir, file), path.join(distDir, file))));
        }
        tauriConf.pake.windows[0].url = fileName;
        tauriConf.pake.windows[0].url_type = 'local';
    }
    else {
        tauriConf.pake.windows[0].url_type = 'web';
    }
    const platformMap = {
        win32: 'windows',
        linux: 'linux',
        darwin: 'macos',
    };
    const currentPlatform = platformMap[platform];
    if (userAgent.length > 0) {
        tauriConf.pake.user_agent[currentPlatform] = userAgent;
    }
    tauriConf.pake.system_tray[currentPlatform] = showSystemTray;
    // Processing targets are currently only open to Linux.
    if (platform === 'linux') {
        delete tauriConf.bundle.linux.deb.files;
        const validTargets = ['deb', 'appimage', 'rpm'];
        if (validTargets.includes(options.targets)) {
            tauriConf.bundle.targets = [options.targets];
        }
        else {
            logger.warn(`✼ The target must be one of ${validTargets.join(', ')}, the default 'deb' will be used.`);
        }
    }
    // Set icon.
    const platformIconMap = {
        win32: {
            fileExt: '.ico',
            path: `png/${name.toLowerCase()}_256.ico`,
            defaultIcon: 'png/icon_256.ico',
            message: 'Windows icon must be .ico and 256x256px.',
        },
        linux: {
            fileExt: '.png',
            path: `png/${name.toLowerCase()}_512.png`,
            defaultIcon: 'png/icon_512.png',
            message: 'Linux icon must be .png and 512x512px.',
        },
        darwin: {
            fileExt: '.icns',
            path: `icons/${name.toLowerCase()}.icns`,
            defaultIcon: 'icons/icon.icns',
            message: 'macOS icon must be .icns type.',
        },
    };
    const iconInfo = platformIconMap[platform];
    const exists = await fsExtra.pathExists(options.icon);
    if (exists) {
        let updateIconPath = true;
        let customIconExt = path.extname(options.icon).toLowerCase();
        if (customIconExt !== iconInfo.fileExt) {
            updateIconPath = false;
            logger.warn(`✼ ${iconInfo.message}, but you give ${customIconExt}`);
            tauriConf.bundle.icon = [iconInfo.defaultIcon];
        }
        else {
            const iconPath = path.join(npmDirectory, 'src-tauri/', iconInfo.path);
            tauriConf.bundle.resources = [iconInfo.path];
            await fsExtra.copy(options.icon, iconPath);
        }
        if (updateIconPath) {
            tauriConf.bundle.icon = [options.icon];
        }
        else {
            logger.warn(`✼ Icon will remain as default.`);
        }
    }
    else {
        logger.warn('✼ Custom icon path may be invalid, default icon will be used instead.');
        tauriConf.bundle.icon = [iconInfo.defaultIcon];
    }
    // Set tray icon path.
    let trayIconPath = platform === 'darwin' ? 'png/icon_512.png' : tauriConf.bundle.icon[0];
    if (systemTrayIcon.length > 0) {
        try {
            await fsExtra.pathExists(systemTrayIcon);
            // 需要判断图标格式，默认只支持ico和png两种
            let iconExt = path.extname(systemTrayIcon).toLowerCase();
            if (iconExt == '.png' || iconExt == '.ico') {
                const trayIcoPath = path.join(npmDirectory, `src-tauri/png/${name.toLowerCase()}${iconExt}`);
                trayIconPath = `png/${name.toLowerCase()}${iconExt}`;
                await fsExtra.copy(systemTrayIcon, trayIcoPath);
            }
            else {
                logger.warn(`✼ System tray icon must be .ico or .png, but you provided ${iconExt}.`);
                logger.warn(`✼ Default system tray icon will be used.`);
            }
        }
        catch {
            logger.warn(`✼ ${systemTrayIcon} not exists!`);
            logger.warn(`✼ Default system tray icon will remain unchanged.`);
        }
    }
    tauriConf.app.trayIcon.iconPath = trayIconPath;
    tauriConf.pake.system_tray_path = trayIconPath;
    delete tauriConf.app.trayIcon;
    const injectFilePath = path.join(npmDirectory, `src-tauri/src/inject/custom.js`);
    // inject js or css files
    if (inject?.length > 0) {
        if (!inject.every(item => item.endsWith('.css') || item.endsWith('.js'))) {
            logger.error('The injected file must be in either CSS or JS format.');
            return;
        }
        const files = inject.map(filepath => (path.isAbsolute(filepath) ? filepath : path.join(process.cwd(), filepath)));
        tauriConf.pake.inject = files;
        await combineFiles(files, injectFilePath);
    }
    else {
        tauriConf.pake.inject = [];
        await fsExtra.writeFile(injectFilePath, '');
    }
    tauriConf.pake.proxy_url = proxyUrl || '';
    // Save config file.
    const platformConfigPaths = {
        win32: 'tauri.windows.conf.json',
        darwin: 'tauri.macos.conf.json',
        linux: 'tauri.linux.conf.json',
    };
    const configPath = path.join(tauriConfigDirectory, platformConfigPaths[platform]);
    const bundleConf = { bundle: tauriConf.bundle };
    console.log('pakeConfig', tauriConf.pake);
    await fsExtra.outputJSON(configPath, bundleConf, { spaces: 4 });
    const pakeConfigPath = path.join(tauriConfigDirectory, 'pake.json');
    await fsExtra.outputJSON(pakeConfigPath, tauriConf.pake, { spaces: 4 });
    let tauriConf2 = JSON.parse(JSON.stringify(tauriConf));
    delete tauriConf2.pake;
    const configJsonPath = path.join(tauriConfigDirectory, 'tauri.conf.json');
    await fsExtra.outputJSON(configJsonPath, tauriConf2, { spaces: 4 });
}

class BaseBuilder {
    constructor(options) {
        this.options = options;
    }
    async prepare() {
        const tauriSrcPath = path.join(npmDirectory, 'src-tauri');
        const tauriTargetPath = path.join(tauriSrcPath, 'target');
        const tauriTargetPathExists = await fsExtra.pathExists(tauriTargetPath);
        if (!IS_MAC && !tauriTargetPathExists) {
            logger.warn('✼ The first use requires installing system dependencies.');
            logger.warn('✼ See more in https://tauri.app/start/prerequisites/.');
        }
        if (!checkRustInstalled()) {
            const res = await prompts({
                type: 'confirm',
                message: 'Rust not detected. Install now?',
                name: 'value',
            });
            if (res.value) {
                await installRust();
            }
            else {
                logger.error('✕ Rust required to package your webapp.');
                process.exit(0);
            }
        }
        const isChina = await isChinaDomain('www.npmjs.com');
        const spinner = getSpinner('Installing package...');
        const rustProjectDir = path.join(tauriSrcPath, '.cargo');
        const projectConf = path.join(rustProjectDir, 'config.toml');
        await fsExtra.ensureDir(rustProjectDir);
        if (isChina) {
            logger.info('✺ Located in China, using npm/rsProxy CN mirror.');
            const projectCnConf = path.join(tauriSrcPath, 'rust_proxy.toml');
            await fsExtra.copy(projectCnConf, projectConf);
            await shellExec(`cd "${npmDirectory}" && npm install --registry=https://registry.npmmirror.com`);
        }
        else {
            await shellExec(`cd "${npmDirectory}" && npm install`);
        }
        spinner.succeed(chalk.green('Package installed!'));
        if (!tauriTargetPathExists) {
            logger.warn('✼ The first packaging may be slow, please be patient and wait, it will be faster afterwards.');
        }
    }
    async build(url) {
        await this.buildAndCopy(url, this.options.targets);
    }
    async start(url) {
        await mergeConfig(url, this.options, tauriConfig);
    }
    async buildAndCopy(url, target) {
        const { name } = this.options;
        await mergeConfig(url, this.options, tauriConfig);
        // Build app
        const spinner = getSpinner('Building app...');
        setTimeout(() => spinner.stop(), 3000);
        await shellExec(`cd "${npmDirectory}" && ${this.getBuildCommand()}`);
        // Copy app
        const fileName = this.getFileName();
        const fileType = this.getFileType(target);
        const appPath = this.getBuildAppPath(npmDirectory, fileName, fileType);
        const distPath = path.resolve(`${name}.${fileType}`);
        await fsExtra.copy(appPath, distPath);
        await fsExtra.remove(appPath);
        logger.success('✔ Build success!');
        logger.success('✔ App installer located in', distPath);
    }
    getFileType(target) {
        return target;
    }
    getBuildCommand() {
        // the debug option should support `--debug` and `--release`
        return this.options.debug ? 'npm run build:debug' : 'npm run build';
    }
    getBasePath() {
        const basePath = this.options.debug ? 'debug' : 'release';
        return `src-tauri/target/${basePath}/bundle/`;
    }
    getBuildAppPath(npmDirectory, fileName, fileType) {
        return path.join(npmDirectory, this.getBasePath(), fileType.toLowerCase(), `${fileName}.${fileType}`);
    }
}

class MacBuilder extends BaseBuilder {
    constructor(options) {
        super(options);
        this.options.targets = 'dmg';
    }
    getFileName() {
        const { name } = this.options;
        let arch;
        if (this.options.multiArch) {
            arch = 'universal';
        }
        else {
            arch = process.arch === 'arm64' ? 'aarch64' : process.arch;
        }
        return `${name}_${tauriConfig.version}_${arch}`;
    }
    getBuildCommand() {
        return this.options.multiArch ? 'npm run build:mac' : super.getBuildCommand();
    }
    getBasePath() {
        return this.options.multiArch
            ? 'src-tauri/target/universal-apple-darwin/release/bundle'
            : super.getBasePath();
    }
}

class WinBuilder extends BaseBuilder {
    constructor(options) {
        super(options);
        this.options.targets = 'msi';
    }
    getFileName() {
        const { name } = this.options;
        const { arch } = process;
        const language = tauriConfig.bundle.windows.wix.language[0];
        return `${name}_${tauriConfig.version}_${arch}_${language}`;
    }
}

class LinuxBuilder extends BaseBuilder {
    constructor(options) {
        super(options);
    }
    getFileName() {
        const { name, targets } = this.options;
        const version = tauriConfig.version;
        let arch = process.arch === 'x64' ? 'amd64' : process.arch;
        if (arch === 'arm64' && (targets === 'rpm' || targets === 'appimage')) {
            arch = 'aarch64';
        }
        // The RPM format uses different separators and version number formats
        if (targets === 'rpm') {
            return `${name}-${version}-1.${arch}`;
        }
        return `${name}_${version}_${arch}`;
    }
    // Customize it, considering that there are all targets.
    async build(url) {
        const targetTypes = ['deb', 'appimage', 'rpm'];
        for (const target of targetTypes) {
            if (this.options.targets === target) {
                await this.buildAndCopy(url, target);
            }
        }
    }
    getFileType(target) {
        if (target === 'appimage') {
            return 'AppImage';
        }
        return super.getFileType(target);
    }
}

const { platform } = process;
const buildersMap = {
    darwin: MacBuilder,
    win32: WinBuilder,
    linux: LinuxBuilder,
};
class BuilderProvider {
    static create(options) {
        const Builder = buildersMap[platform];
        if (!Builder) {
            throw new Error('The current system is not supported!');
        }
        return new Builder(options);
    }
}

const DEFAULT_PAKE_OPTIONS = {
    icon: '',
    height: 780,
    width: 1200,
    fullscreen: false,
    hideTitleBar: false,
    alwaysOnTop: false,
    appVersion: '1.0.0',
    darkMode: false,
    disabledWebShortcuts: false,
    activationShortcut: '',
    userAgent: '',
    showSystemTray: false,
    multiArch: false,
    targets: 'deb',
    useLocalFile: false,
    systemTrayIcon: '',
    proxyUrl: "",
    debug: false,
    inject: [],
    installerLanguage: 'en-US',
};

async function checkUpdateTips() {
    updateNotifier({ pkg: packageJson, updateCheckInterval: 1000 * 60 }).notify({ isGlobal: true });
}

async function handleIcon(options) {
    if (options.icon) {
        if (options.icon.startsWith('http')) {
            return downloadIcon(options.icon);
        }
        else {
            return path.resolve(options.icon);
        }
    }
    else {
        logger.warn('✼ No icon given, default in use. For a custom icon, use --icon option.');
        const iconPath = IS_WIN
            ? 'src-tauri/png/icon_256.ico'
            : IS_LINUX
                ? 'src-tauri/png/icon_512.png'
                : 'src-tauri/icons/icon.icns';
        return path.join(npmDirectory, iconPath);
    }
}
async function downloadIcon(iconUrl) {
    const spinner = getSpinner('Downloading icon...');
    try {
        const iconResponse = await axios.get(iconUrl, { responseType: 'arraybuffer' });
        const iconData = await iconResponse.data;
        if (!iconData) {
            return null;
        }
        const fileDetails = await fileTypeFromBuffer(iconData);
        if (!fileDetails) {
            return null;
        }
        const { path: tempPath } = await dir();
        let iconPath = `${tempPath}/icon.${fileDetails.ext}`;
        // Fix this for linux
        if (IS_LINUX) {
            iconPath = 'png/linux_temp.png';
            await fsExtra.outputFile(`${npmDirectory}/src-tauri/${iconPath}`, iconData);
        }
        else {
            await fsExtra.outputFile(iconPath, iconData);
        }
        await fsExtra.outputFile(iconPath, iconData);
        spinner.succeed(chalk.green('Icon downloaded successfully!'));
        return iconPath;
    }
    catch (error) {
        spinner.fail(chalk.red('Icon download failed!'));
        if (error.response && error.response.status === 404) {
            return null;
        }
        throw error;
    }
}

// Extracts the domain from a given URL.
function getDomain(inputUrl) {
    try {
        const url = new URL(inputUrl);
        // Use PSL to parse domain names.
        const parsed = psl.parse(url.hostname);
        // If domain is available, split it and return the SLD.
        if ('domain' in parsed && parsed.domain) {
            return parsed.domain.split('.')[0];
        }
        else {
            return null;
        }
    }
    catch (error) {
        return null;
    }
}
// Appends 'https://' protocol to the URL if not present.
function appendProtocol(inputUrl) {
    try {
        new URL(inputUrl);
        return inputUrl;
    }
    catch {
        return `https://${inputUrl}`;
    }
}
// Normalizes the URL by ensuring it has a protocol and is valid.
function normalizeUrl(urlToNormalize) {
    const urlWithProtocol = appendProtocol(urlToNormalize);
    if (isUrl(urlWithProtocol)) {
        return urlWithProtocol;
    }
    else {
        throw new Error(`Your url "${urlWithProtocol}" is invalid`);
    }
}

function resolveAppName(name, platform) {
    const domain = getDomain(name) || 'pake';
    return platform !== 'linux' ? capitalizeFirstLetter(domain) : domain;
}
function isValidName(name, platform) {
    const platformRegexMapping = {
        linux: /^[a-z0-9]+(-[a-z0-9]+)*$/,
        default: /^[a-zA-Z0-9]+([-a-zA-Z0-9])*$/,
    };
    const reg = platformRegexMapping[platform] || platformRegexMapping.default;
    return !!name && reg.test(name);
}
async function handleOptions(options, url) {
    const { platform } = process;
    const isActions = process.env.GITHUB_ACTIONS;
    let name = options.name;
    const pathExists = await fsExtra.pathExists(url);
    if (!options.name) {
        const defaultName = pathExists ? '' : resolveAppName(url, platform);
        const promptMessage = 'Enter your application name';
        const namePrompt = await promptText(promptMessage, defaultName);
        name = namePrompt || defaultName;
    }
    if (!isValidName(name, platform)) {
        const LINUX_NAME_ERROR = `✕ name should only include lowercase letters, numbers, and dashes, and must contain at least one lowercase letter. Examples: com-123-xxx, 123pan, pan123, weread, we-read.`;
        const DEFAULT_NAME_ERROR = `✕ Name should only include letters and numbers, and dashes (dashes must not at the beginning), and must contain at least one letter. Examples: 123pan, 123Pan, Pan123, weread, WeRead, WERead, we-read.`;
        const errorMsg = platform === 'linux' ? LINUX_NAME_ERROR : DEFAULT_NAME_ERROR;
        logger.error(errorMsg);
        if (isActions) {
            name = resolveAppName(url, platform);
            logger.warn(`✼ Inside github actions, use the default name: ${name}`);
        }
        else {
            process.exit(1);
        }
    }
    const appOptions = {
        ...options,
        name,
        identifier: getIdentifier(url),
    };
    appOptions.icon = await handleIcon(appOptions);
    return appOptions;
}

function validateNumberInput(value) {
    const parsedValue = Number(value);
    if (isNaN(parsedValue)) {
        throw new InvalidArgumentError('Not a number.');
    }
    return parsedValue;
}
function validateUrlInput(url) {
    const isFile = fs.existsSync(url);
    if (!isFile) {
        try {
            return normalizeUrl(url);
        }
        catch (error) {
            throw new InvalidArgumentError(error.message);
        }
    }
    return url;
}

const { green, yellow } = chalk;
const logo = `${chalk.green(' ____       _')}
${green('|  _ \\ __ _| | _____')}
${green('| |_) / _` | |/ / _ \\')}
${green('|  __/ (_| |   <  __/')}  ${yellow('https://github.com/tw93/pake')}
${green('|_|   \\__,_|_|\\_\\___|  can turn any webpage into a desktop app with Rust.')}
`;
program.addHelpText('beforeAll', logo).usage(`[url] [options]`).showHelpAfterError();
program
    .argument('[url]', 'The web URL you want to package', validateUrlInput)
    .option('--name <string>', 'Application name')
    .option('--icon <string>', 'Application icon', DEFAULT_PAKE_OPTIONS.icon)
    .option('--width <number>', 'Window width', validateNumberInput, DEFAULT_PAKE_OPTIONS.width)
    .option('--height <number>', 'Window height', validateNumberInput, DEFAULT_PAKE_OPTIONS.height)
    .option('--use-local-file', 'Use local file packaging', DEFAULT_PAKE_OPTIONS.useLocalFile)
    .option('--fullscreen', 'Start in full screen', DEFAULT_PAKE_OPTIONS.fullscreen)
    .option('--hide-title-bar', 'For Mac, hide title bar', DEFAULT_PAKE_OPTIONS.hideTitleBar)
    .option('--multi-arch', 'For Mac, both Intel and M1', DEFAULT_PAKE_OPTIONS.multiArch)
<<<<<<< HEAD
    .option('--inject <./style.css,./script.js,...>', 'Injection of .js or .css files', (val, previous) => (val ? val.split(',').map(item => item.trim()) : DEFAULT_PAKE_OPTIONS.inject), DEFAULT_PAKE_OPTIONS.inject)
=======
    .option('--inject <url...>', 'Injection of .js or .css files', DEFAULT_PAKE_OPTIONS.inject)
>>>>>>> adec8d3c
    .option('--debug', 'Debug build and more output', DEFAULT_PAKE_OPTIONS.debug)
    .addOption(new Option('--proxy-url <url>', 'Proxy URL for all network requests').default(DEFAULT_PAKE_OPTIONS.proxyUrl).hideHelp())
    .addOption(new Option('--user-agent <string>', 'Custom user agent').default(DEFAULT_PAKE_OPTIONS.userAgent).hideHelp())
    .addOption(new Option('--targets <string>', 'For Linux, option "deb" or "appimage"').default(DEFAULT_PAKE_OPTIONS.targets).hideHelp())
    .addOption(new Option('--app-version <string>', 'App version, the same as package.json version').default(DEFAULT_PAKE_OPTIONS.appVersion).hideHelp())
    .addOption(new Option('--always-on-top', 'Always on the top level').default(DEFAULT_PAKE_OPTIONS.alwaysOnTop).hideHelp())
    .addOption(new Option('--dark-mode', 'Force Mac app to use dark mode').default(DEFAULT_PAKE_OPTIONS.darkMode).hideHelp())
    .addOption(new Option('--disabled-web-shortcuts', 'Disabled webPage shortcuts').default(DEFAULT_PAKE_OPTIONS.disabledWebShortcuts).hideHelp())
    .addOption(new Option('--activation-shortcut <string>', 'Shortcut key to active App').default(DEFAULT_PAKE_OPTIONS.activationShortcut).hideHelp())
    .addOption(new Option('--show-system-tray', 'Show system tray in app').default(DEFAULT_PAKE_OPTIONS.showSystemTray).hideHelp())
    .addOption(new Option('--system-tray-icon <string>', 'Custom system tray icon').default(DEFAULT_PAKE_OPTIONS.systemTrayIcon).hideHelp())
    .addOption(new Option('--installer-language <string>', 'Installer language').default(DEFAULT_PAKE_OPTIONS.installerLanguage).hideHelp())
    .version(packageJson.version, '-v, --version', 'Output the current version')
    .action(async (url, options) => {
    await checkUpdateTips();
    if (!url) {
        program.outputHelp(str => {
            return str
                .split('\n')
                .filter(line => !/((-h,|--help)|((-v|-V),|--version))\s+.+$/.test(line))
                .join('\n');
        });
        process.exit(0);
    }
    log.setDefaultLevel('info');
    if (options.debug) {
        log.setLevel('debug');
    }
    const appOptions = await handleOptions(options, url);
    log.debug('PakeAppOptions', appOptions);
    const builder = BuilderProvider.create(appOptions);
    await builder.prepare();
    await builder.build(url);
});
program.parse();<|MERGE_RESOLUTION|>--- conflicted
+++ resolved
@@ -976,11 +976,7 @@
     .option('--fullscreen', 'Start in full screen', DEFAULT_PAKE_OPTIONS.fullscreen)
     .option('--hide-title-bar', 'For Mac, hide title bar', DEFAULT_PAKE_OPTIONS.hideTitleBar)
     .option('--multi-arch', 'For Mac, both Intel and M1', DEFAULT_PAKE_OPTIONS.multiArch)
-<<<<<<< HEAD
-    .option('--inject <./style.css,./script.js,...>', 'Injection of .js or .css files', (val, previous) => (val ? val.split(',').map(item => item.trim()) : DEFAULT_PAKE_OPTIONS.inject), DEFAULT_PAKE_OPTIONS.inject)
-=======
     .option('--inject <url...>', 'Injection of .js or .css files', DEFAULT_PAKE_OPTIONS.inject)
->>>>>>> adec8d3c
     .option('--debug', 'Debug build and more output', DEFAULT_PAKE_OPTIONS.debug)
     .addOption(new Option('--proxy-url <url>', 'Proxy URL for all network requests').default(DEFAULT_PAKE_OPTIONS.proxyUrl).hideHelp())
     .addOption(new Option('--user-agent <string>', 'Custom user agent').default(DEFAULT_PAKE_OPTIONS.userAgent).hideHelp())
