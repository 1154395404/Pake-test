[package]
name = "app"
version = "0.1.0"
description = "🤱🏻 Turn any webpage into a desktop app with Rust."
authors = ["Tw93"]
license = "MIT"
repository = "https://github.com/tw93/Pake"
default-run = "app"
edition = "2021"
rust-version = "1.63.0"

# See more keys and their definitions at https://doc.rust-lang.org/cargo/reference/manifest.html

[build-dependencies]
tauri-build = { version = "1.2.1", features = [] }

[dependencies]
<<<<<<< HEAD
serde_json = "1.0.91"
serde = { version = "1.0.152", features = ["derive"] }
tauri = { version = "1.2.4", features = [] }
image = "0.24.5"
home = "0.5.4"
tauri-utils = "1.2.1"
webbrowser = "0.8.7"
wry = "0.23.4"
dirs = "4.0"
=======
serde_json = "1.0.89"
serde = { version = "1.0.150", features = ["derive"] }
tauri = { version = "1.2.1", features = ["api-all", "devtools", "system-tray"] }
image = "0.24.5"
home = "0.5"
dirs = "5.0"
libc = "0.2"
download_rs = { version = "0.2.0", features = ["sync_download"] }
tauri-plugin-window-state = { git = "https://github.com/tauri-apps/plugins-workspace", branch = "dev" }
>>>>>>> 37398bee

[features]
# by default Tauri runs in production mode
# when `tauri dev` runs it is executed with `cargo run --no-default-features` if `devPath` is an URL
default = ["custom-protocol"]
# this feature is used used for production builds where `devPath` points to the filesystem
# DO NOT remove this
custom-protocol = ["tauri/custom-protocol"]<|MERGE_RESOLUTION|>--- conflicted
+++ resolved
@@ -15,17 +15,6 @@
 tauri-build = { version = "1.2.1", features = [] }
 
 [dependencies]
-<<<<<<< HEAD
-serde_json = "1.0.91"
-serde = { version = "1.0.152", features = ["derive"] }
-tauri = { version = "1.2.4", features = [] }
-image = "0.24.5"
-home = "0.5.4"
-tauri-utils = "1.2.1"
-webbrowser = "0.8.7"
-wry = "0.23.4"
-dirs = "4.0"
-=======
 serde_json = "1.0.89"
 serde = { version = "1.0.150", features = ["derive"] }
 tauri = { version = "1.2.1", features = ["api-all", "devtools", "system-tray"] }
@@ -35,7 +24,6 @@
 libc = "0.2"
 download_rs = { version = "0.2.0", features = ["sync_download"] }
 tauri-plugin-window-state = { git = "https://github.com/tauri-apps/plugins-workspace", branch = "dev" }
->>>>>>> 37398bee
 
 [features]
 # by default Tauri runs in production mode
