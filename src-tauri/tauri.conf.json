--- conflicted
+++ resolved
@@ -1,44 +1,11 @@
 {
-<<<<<<< HEAD
-    "package": {
-        "productName": "WeRead",
-        "version": "1.0.0"
-    },
-    "tauri": {
-        "security": {
-            "csp": null
-        },
-        "updater": {
-            "active": false
-        },
-        "systemTray": {
-            "iconPath": "png/weread_512.png",
-            "iconAsTemplate": true
-        },
-        "allowlist": {
-            "all": true,
-            "fs": {
-                "all": true,
-                "scope": [
-                    "$DOWNLOAD/*"
-                ]
-            }
-=======
   "package": {
     "productName": "WeRead",
     "version": "1.0.0"
   },
   "tauri": {
     "security": {
-      "csp": null,
-      "dangerousRemoteDomainIpcAccess": [
-        {
-          "domain": "weread.qq.com",
-          "windows": ["pake"],
-          "enableTauriAPI": true
->>>>>>> e3df6dae
-        }
-      ]
+      "csp": null
     },
     "updater": {
       "active": false
@@ -51,7 +18,9 @@
       "all": true,
       "fs": {
         "all": true,
-        "scope": ["$DOWNLOAD/*"]
+        "scope": [
+          "$DOWNLOAD/*"
+        ]
       }
     }
   },
