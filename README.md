--- conflicted
+++ resolved
@@ -7,17 +7,11 @@
 
 ## 特征
 
-<<<<<<< HEAD
-🏂 **小**：相比传统的 Electron 套壳打包，大小要小将近 40 倍，一般不到 3M ([数据](https://static.tw93.fun/img/pakedata.png))
-😂 **快**：Pake 的底层使用的 Rust Tauri 框架，性能体验较 JS 框架要轻快不少，内存小很多
-🩴 **特**：不是单纯打包，实现了通用快捷键的透传、沉浸式的窗口、拖动、样式改写简化
-🐶 **玩**：只是一个很简单的小玩具，用 Rust 替代之前套壳网页老的思路玩法，PWA 也很好，友好交流勿喷
-=======
 - 🏂 **小**：相比传统的 Electron 套壳打包，大小要小将近 40 倍，一般不到 3M ([数据](https://static.tw93.fun/img/pakedata.png))
 - 😂 **快**：Pake 的底层使用的 Rust Tauri 框架，性能体验较 JS 框架要轻快不少，内存小很多
 - 🩴 **特**：不是单纯打包，实现了通用快捷键的透传、沉浸式的窗口、拖动、样式改写简化
 - 🐶 **玩**：只是一个很简单的小玩具，用 Rust 替代之前套壳网页老的思路玩法，PWA 也很好，友好交流勿喷
->>>>>>> 75ea8343
+
 
 ## 下载
 
